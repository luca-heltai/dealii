/* ---------------------------------------------------------------------
 * $Id$
 *
 * Copyright (C) 2009 - 2013 by the deal.II authors
 *
 * This file is part of the deal.II library.
 *
 * The deal.II library is free software; you can use it, redistribute
 * it, and/or modify it under the terms of the GNU Lesser General
 * Public License as published by the Free Software Foundation; either
 * version 2.1 of the License, or (at your option) any later version.
 * The full text of the license can be found in the file LICENSE at
 * the top level of the deal.II distribution.
 *
 * ---------------------------------------------------------------------
 *  Authors: Andrea Mola, Luca Heltai, 2014
 */


// @sect3{Include files}

// The program starts with including a bunch of include files that we will use
// in the various parts of the program. Most of them have been discussed in
// previous tutorials already:
#include <deal.II/base/smartpointer.h>
#include <deal.II/base/convergence_table.h>
#include <deal.II/base/quadrature_lib.h>
#include <deal.II/base/quadrature_selector.h>
#include <deal.II/base/parsed_function.h>
#include <deal.II/base/utilities.h>

#include <deal.II/lac/full_matrix.h>
#include <deal.II/lac/vector.h>
#include <deal.II/lac/solver_control.h>
#include <deal.II/lac/solver_gmres.h>
#include <deal.II/lac/precondition.h>

#include <deal.II/grid/tria.h>
#include <deal.II/grid/tria_iterator.h>
#include <deal.II/grid/tria_accessor.h>
#include <deal.II/grid/grid_generator.h>
#include <deal.II/grid/grid_in.h>
#include <deal.II/grid/grid_out.h>
#include <deal.II/grid/tria_boundary_lib.h>

#include <deal.II/opencascade/boundary_lib.h>
#include <deal.II/opencascade/utilities.h>

#include <deal.II/dofs/dof_handler.h>
#include <deal.II/dofs/dof_accessor.h>
#include <deal.II/dofs/dof_tools.h>

#include <deal.II/fe/fe_q.h>
#include <deal.II/fe/fe_values.h>
#include <deal.II/fe/mapping_q.h>

#include <deal.II/numerics/data_out.h>
#include <deal.II/numerics/vector_tools.h>

// And here are a few C++ standard header files that we will need:
#include <cmath>
#include <iostream>
#include <fstream>
#include <string>

// The last part of this preamble is to import everything in the dealii
// namespace into the one into which everything in this program will go:
namespace Step54
{
  using namespace dealii;



  // @sect3{The TriangulationOnCAD class}

  // The structure of a boundary element method code is very similar to the
  // structure of a finite element code, and so the member functions of this
  // class are like those of most of the other tutorial programs. In
  // particular, by now you should be familiar with reading parameters from an
  // external file, and with the splitting of the different tasks into
  // different modules. The same applies to boundary element methods, and we
  // won't comment too much on them, except on the differences.

  class TriangulationOnCAD
  {
  public:
    TriangulationOnCAD(const unsigned int fe_degree = 1,
               const unsigned int mapping_degree = 1);

    
    ~TriangulationOnCAD();

    void run();

  private:

    void read_parameters (const std::string &filename);

    void read_domain();

    void refine_and_resize();

    void output_results(const unsigned int cycle);

    Triangulation<2, 3>   tria;
    FE_Q<2,3>             fe;
    DoFHandler<2,3>       dh;
    MappingQ<2,3>      mapping;

    std_cxx11::shared_ptr<Quadrature<2> > quadrature;

    SolverControl solver_control;

    unsigned int n_cycles;

    OpenCASCADE::ArclengthProjectionLineManifold<2,3> *line_projector;
    OpenCASCADE::NormalProjectionBoundary<2,3> *normal_projector;
<<<<<<< HEAD
    OpenCASCADE::DirectionalProjectionBoundary<2,3> *axis_projector;
=======
    OpenCASCADE::DirectionalProjectionBoundary<2,3> *directional_projector;
>>>>>>> 04253a9e


  };


  // @sect4{TriangulationOnCAD::TriangulationOnCAD and TriangulationOnCAD::read_parameters}

  // The constructor initializes the various object in much the same way as
  // done in the finite element programs such as step-4 or step-6. The only
  // new ingredient here is the ParsedFunction object, which needs, at
  // construction time, the specification of the number of components.
  //
  // For the exact solution the number of vector components is one, and no
  // action is required since one is the default value for a ParsedFunction
  // object. The wind, however, requires dim components to be
  // specified. Notice that when declaring entries in a parameter file for the
  // expression of the Functions::ParsedFunction, we need to specify the
  // number of components explicitly, since the function
  // Functions::ParsedFunction::declare_parameters is static, and has no
  // knowledge of the number of components.

  TriangulationOnCAD::TriangulationOnCAD(const unsigned int fe_degree,
                              const unsigned int mapping_degree)
    :
    fe(fe_degree),
    dh(tria),
    mapping(mapping_degree, true)
  {}

  TriangulationOnCAD::~TriangulationOnCAD()
  {
  tria.set_manifold(1);
  tria.set_manifold(2);
  delete line_projector;
  delete normal_projector;
  delete directional_projector;
  }

  void TriangulationOnCAD::read_parameters (const std::string &filename)
  {
    deallog << std::endl << "Parsing parameter file " << filename << std::endl
            << "for a three dimensional geometry. " << std::endl;

    ParameterHandler prm;

    prm.declare_entry("Number of cycles", "4",
                      Patterns::Integer());

    prm.enter_subsection("Quadrature rules");
    {
      prm.declare_entry("Quadrature type", "gauss",
                        Patterns::Selection(QuadratureSelector<(2)>::get_quadrature_names()));
      prm.declare_entry("Quadrature order", "4", Patterns::Integer());
    }
    prm.leave_subsection();

    // After declaring all these parameters to the ParameterHandler object,
    // let's read an input file that will give the parameters their values. We
    // then proceed to extract these values from the ParameterHandler object:
    prm.read_input(filename);

    n_cycles = prm.get_integer("Number of cycles");

    prm.enter_subsection("Quadrature rules");
    {
      quadrature =
        std_cxx11::shared_ptr<Quadrature<2> >
        (new QuadratureSelector<2> (prm.get("Quadrature type"),
                                        prm.get_integer("Quadrature order")));
    }
    prm.leave_subsection();

  }


  // @sect4{TriangulationOnCAD::read_domain}


  // Some of the mesh formats supported in deal.II use by default three
  // dimensional points to describe meshes. These are the formats which are
  // compatible with the boundary element method capabilities of deal.II. In
  // particular we can use either UCD or GMSH formats. In both cases, we have
  // to be particularly careful with the orientation of the mesh, because,
  // unlike in the standard finite element case, no reordering or
  // compatibility check is performed here.  All meshes are considered as
  // oriented, because they are embedded in a higher dimensional space. (See
  // the documentation of the GridIn and of the Triangulation for further
  // details on orientation of cells in a triangulation.) In our case, the
  // normals to the mesh are external to both the circle in 2d or the sphere
  // in 3d.
  //
  // The other detail that is required for appropriate refinement of the
  // boundary element mesh, is an accurate description of the manifold that
  // the mesh is approximating. We already saw this several times for the
  // boundary of standard finite element meshes (for example in step-5 and
  // step-6), and here the principle and usage is the same, except that the
  // HyperBallBoundary class takes an additional template parameter that
  // specifies the embedding space dimension. The function object still has to
  // be static to live at least as long as the triangulation object to which
  // it is attached.


  void TriangulationOnCAD::read_domain()
  {


    std::ifstream in;

    in.open ("initial_mesh_3d.inp");

    GridIn<2,3> gi;
    gi.attach_triangulation (tria);
    gi.read_ucd (in);


    Triangulation<2,3>::active_cell_iterator cell = tria.begin_active();
    cell->set_manifold_id(1);

    for (unsigned int f=0; f<GeometryInfo<2>::faces_per_cell; ++f)
        cell->face(f)->set_manifold_id(2);

    TopoDS_Shape bow_surface = OpenCASCADE::read_IGES("DTMB-5415_bulbous_bow.iges",1e-3);

    std::vector<TopoDS_Compound> compounds;
    std::vector<TopoDS_CompSolid> compsolids;
    std::vector<TopoDS_Solid> solids;
    std::vector<TopoDS_Shell> shells;
    std::vector<TopoDS_Wire> wires;    

    OpenCASCADE::extract_compound_shapes(bow_surface,
                                         compounds,
                                         compsolids,
                                         solids,
                                         shells,
                                         wires);


    line_projector = new OpenCASCADE::ArclengthProjectionLineManifold<2,3>(wires[0]);
    normal_projector = new OpenCASCADE::NormalProjectionBoundary<2,3>(bow_surface);
<<<<<<< HEAD
    axis_projector = new OpenCASCADE::DirectionalProjectionBoundary<2,3>(bow_surface, Point<3>(0.0,1.0,0.0));
=======
    directional_projector = new OpenCASCADE::DirectionalProjectionBoundary<2,3>(bow_surface, Point<3>(0.0,1.0,0.0));
>>>>>>> 04253a9e

    tria.set_manifold(2, *line_projector);
    tria.set_manifold(1,*directional_projector);
  }


  // @sect4{TriangulationOnCAD::refine_and_resize}

  // This function globally refines the mesh, distributes degrees of freedom,
  // and resizes matrices and vectors.


  void TriangulationOnCAD::refine_and_resize()
  {
    tria.refine_global(1);

    dh.distribute_dofs(fe);

    const unsigned int n_dofs =  dh.n_dofs();

  }




  // @sect4{TriangulationOnCAD::output_results}

  // Outputting the results of our computations is a rather mechanical
  // tasks. All the components of this function have been discussed before.

  void TriangulationOnCAD::output_results(const unsigned int cycle)
  {

    std::string filename = ( Utilities::int_to_string(3) +
                             "d_mesh_" +
                             Utilities::int_to_string(cycle) +
                             ".inp" );
  std::ofstream logfile(filename.c_str());
  GridOut grid_out;
  grid_out.write_ucd(tria, logfile);


  }


  // @sect4{TriangulationOnCAD::run}

  // This is the main function. It should be self explanatory in its
  // briefness:

  void TriangulationOnCAD::run()
  {

    read_parameters("parameters.prm");

    read_domain();

    for (unsigned int cycle=0; cycle<n_cycles; ++cycle)
      {
        refine_and_resize();
        output_results(cycle);
      }

  }
}


// @sect3{The main() function}

// This is the main function of this program. It is exactly like all previous
// tutorial programs:
int main ()
{
  try
    {
      using namespace dealii;
      using namespace Step54;

      const unsigned int degree = 1;
      const unsigned int mapping_degree = 1;

      deallog.depth_console (3);
      TriangulationOnCAD triangulation_on_cad(degree, mapping_degree);
      triangulation_on_cad.run();

    }
  catch (std::exception &exc)
    {
      std::cerr << std::endl << std::endl
                << "----------------------------------------------------"
                << std::endl;
      std::cerr << "Exception on processing: " << std::endl
                << exc.what() << std::endl
                << "Aborting!" << std::endl
                << "----------------------------------------------------"
                << std::endl;

      return 1;
    }
  catch (...)
    {
      std::cerr << std::endl << std::endl
                << "----------------------------------------------------"
                << std::endl;
      std::cerr << "Unknown exception!" << std::endl
                << "Aborting!" << std::endl
                << "----------------------------------------------------"
                << std::endl;
      return 1;
    }

  return 0;
}
<|MERGE_RESOLUTION|>--- conflicted
+++ resolved
@@ -115,11 +115,7 @@
 
     OpenCASCADE::ArclengthProjectionLineManifold<2,3> *line_projector;
     OpenCASCADE::NormalProjectionBoundary<2,3> *normal_projector;
-<<<<<<< HEAD
-    OpenCASCADE::DirectionalProjectionBoundary<2,3> *axis_projector;
-=======
     OpenCASCADE::DirectionalProjectionBoundary<2,3> *directional_projector;
->>>>>>> 04253a9e
 
 
   };
@@ -259,11 +255,7 @@
 
     line_projector = new OpenCASCADE::ArclengthProjectionLineManifold<2,3>(wires[0]);
     normal_projector = new OpenCASCADE::NormalProjectionBoundary<2,3>(bow_surface);
-<<<<<<< HEAD
-    axis_projector = new OpenCASCADE::DirectionalProjectionBoundary<2,3>(bow_surface, Point<3>(0.0,1.0,0.0));
-=======
     directional_projector = new OpenCASCADE::DirectionalProjectionBoundary<2,3>(bow_surface, Point<3>(0.0,1.0,0.0));
->>>>>>> 04253a9e
 
     tria.set_manifold(2, *line_projector);
     tria.set_manifold(1,*directional_projector);
