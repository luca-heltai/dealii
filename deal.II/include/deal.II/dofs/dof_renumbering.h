//---------------------------------------------------------------------------
//    $Id$
//
//    Copyright (C) 2003, 2004, 2005, 2006, 2007, 2008, 2009, 2010, 2012, 2013 by the deal.II authors
//
//    This file is subject to QPL and may not be  distributed
//    without copyright and license information. Please refer
//    to the file deal.II/doc/license.html for the  text  and
//    further information on this license.
//
//---------------------------------------------------------------------------
#ifndef __deal2__dof_renumbering_h
#define __deal2__dof_renumbering_h


#include <deal.II/base/config.h>
#include <deal.II/base/exceptions.h>
#include <deal.II/base/point.h>
#include <deal.II/dofs/dof_handler.h>
#include <deal.II/hp/dof_handler.h>
#include <deal.II/multigrid/mg_dof_handler.h>

#include <vector>

DEAL_II_NAMESPACE_OPEN

/**
 * Implementation of a number of renumbering algorithms for the degrees of
 * freedom on a triangulation.
 *
 * <h3>Cuthill-McKee like algorithms</h3>
 *
 * Within this class, the Cuthill-McKee algorithm is implemented. It
 * starts at a degree of freedom, searches the other DoFs for those
 * which are coupled with the one we started with and numbers these in
 * a certain way. It then finds the second level of DoFs, namely those
 * that couple with those of the previous level (which were those that
 * coupled with the initial DoF) and numbers these. And so on. For the
 * details of the algorithm, especially the numbering within each
 * level, please see H. R. Schwarz:
 * "Methode der finiten Elemente". The reverse Cuthill-McKee algorithm
 * does the same job, but numbers all elements in the reverse order.
 *
 * These algorithms have one major drawback: they require a good starting
 * point, i.e. the degree of freedom index that will get a new index of
 * zero. The renumbering functions therefore allow the caller to specify such
 * an initial DoF, e.g. by exploiting knowledge of the actual topology of the
 * domain. It is also possible to give several starting indices, which may be
 * used to simulate a simple upstream numbering (by giving the inflow dofs as
 * starting values) or to make preconditioning faster (by letting the
 * Dirichlet boundary indices be starting points).
 *
 * If no starting index is given, one is chosen automatically, namely
 * one with the smallest coordination number (the coordination number
 * is the number of other dofs this dof couples with). This dof is
 * usually located on the boundary of the domain. There is, however,
 * large ambiguity in this when using the hierarchical meshes used in
 * this library, since in most cases the computational domain is not
 * approximated by tilting and deforming elements and by plugging
 * together variable numbers of elements at vertices, but rather by
 * hierarchical refinement. There is therefore a large number of dofs
 * with equal coordination numbers. The renumbering algorithms will
 * therefore not give optimal results.
 *
 * In the book of Schwarz (H.R.Schwarz: Methode der finiten Elemente),
 * it is advised to test many starting points, if possible all with
 * the smallest coordination number and also those with slightly
 * higher numbers. However, this seems only possible for meshes with
 * at most several dozen or a few hundred elements found in small
 * engineering problems of the early 1980s (the second edition was
 * published in 1984), but certainly not with those used in this
 * library, featuring several 10,000 to a few 100,000 elements.
 *
 *
 * <h4>Implementation of renumbering schemes</h4>
 *
 * The renumbering algorithms need quite a lot of memory, since they
 * have to store for each dof with which other dofs it couples. This
 * is done using a SparsityPattern object used to store the sparsity
 * pattern of matrices. It is not useful for the user to do anything
 * between distributing the dofs and renumbering, i.e. the calls to
 * DoFHandler::distribute_dofs and DoFHandler::renumber_dofs should
 * follow each other immediately. If you try to create a sparsity
 * pattern or anything else in between, these will be invalid
 * afterwards.
 *
 * The renumbering may take care of dof-to-dof couplings only induced
 * by eliminating constraints. In addition to the memory consumption
 * mentioned above, this also takes quite some computational time, but
 * it may be switched off upon calling the @p renumber_dofs
 * function. This will then give inferior results, since knots in the
 * graph (representing dofs) are not found to be neighbors even if
 * they would be after condensation.
 *
 * The renumbering algorithms work on a purely algebraic basis, due to
 * the isomorphism between the graph theoretical groundwork underlying
 * the algorithms and binary matrices (matrices of which the entries
 * are binary values) represented by the sparsity patterns. In
 * special, the algorithms do not try to exploit topological knowledge
 * (e.g. corner detection) to find appropriate starting points. This
 * way, however, they work in arbitrary space dimension.
 *
 * If you want to give starting points, you may give a list of dof
 * indices which will form the first step of the renumbering. The dofs
 * of the list will be consecutively numbered starting with zero,
 * i.e. this list is not renumbered according to the coordination
 * number of the nodes. Indices not in the allowed range are
 * deleted. If no index is allowed, the algorithm will search for its
 * own starting point.
 *
 *
 * <h4>Results of renumbering</h4>
 *
 * The renumbering schemes mentioned above do not lead to optimal
 * results.  However, after all there is no algorithm that
 * accomplishes this within reasonable time. There are situations
 * where the lack of optimality even leads to worse results than with
 * the original, crude, levelwise numering scheme; one of these
 * examples is a mesh of four cells of which always those cells are
 * refined which are neighbors to the center (you may call this mesh a
 * `zoom in' mesh). In one such example the bandwidth was increased by
 * about 50 per cent.
 *
 * In most other cases, the bandwidth is reduced significantly. The reduction
 * is the better the less structured the grid is. With one grid where the
 * cells were refined according to a random driven algorithm, the bandwidth
 * was reduced by a factor of six.
 *
 * Using the constraint information usually leads to reductions in bandwidth
 * of 10 or 20 per cent, but may for some very unstructured grids also lead
 * to an increase. You have to weigh the decrease in your case with the time
 * spent to use the constraint information, which usually is several times
 * longer than the `pure' renumbering algorithm.
 *
 * In almost all cases, the renumbering scheme finds a corner to start with.
 * Since there is more than one corner in most grids and since even an
 * interior degree of freedom may be a better starting point, giving the
 * starting point by the user may be a viable way if you have a simple
 * scheme to derive a suitable point (e.g. by successively taking the
 * third child of the cell top left of the coarsest level, taking its
 * third vertex and the dof index thereof, if you want the top left corner
 * vertex). If you do not know beforehand what your grid will look like
 * (e.g. when using adaptive algorithms), searching a best starting point
 * may be difficult, however, and in many cases will not justify the effort.
 *
 *
 * <h3>Component-wise and block-wise numberings</h3>
 *
 * For finite elements composed of several base elements using the FESystem
 * class, or for elements which provide several components themselves, it
 * may be of interest to sort the DoF indices by component. This will then
 * bring out the block matrix structure, since otherwise the degrees of freedom
 * are numbered cell-wise without taking into account that they may belong to
 * different components. For example, one may want to sort degree of freedom for
 * a Stokes discretization so that we first get all velocities and then all
 * the pressures so that the resulting matrix naturally decomposes into a
 * $2\times 2$ system.
 *
 * This kind of numbering may be obtained by calling the
 * component_wise() function of this class. Since it does not touch
 * the order of indices within each component, it may be worthwhile to first
 * renumber using the Cuthill-McKee or a similar algorithm and
 * afterwards renumbering component-wise. This will bring out the
 * matrix structure and additionally have a good numbering within each
 * block.
 *
 * The component_wise() function allows not only to honor enumeration based on
 * vector components, but also allows to group together vector components into
 * "blocks" using a defaulted argument to the various DoFRenumber::component_wise()
 * functinos (see @ref GlossComponent vs @ref GlossBlock for a description of
 * the difference). The blocks designated through this argument may, but do not
 * have to be, equal to the blocks that the finite element reports. For example,
 * a typical Stokes element would be
 * @code
 *   FESystem<dim> stokes_fe (FE_Q<dim>(2), dim,   // dim velocities
 *                            FE_Q<dim>(1), 1);    // one pressure
 * @endcode
 * This element has <code>dim+1</code> vector components and equally many
 * blocks. However, one may want to consider the velocities as one logical
 * block so that all velocity degrees of freedom are enumerated the same
 * way, independent of whether they are $x$- or $y$-velocities. This is done,
 * for example, in step-20 and step-22 as well as several other tutorial programs.
 *
 * On the other hand, if you really want to use block structure reported
 * by the finite element itself (a case that is often the case if you have
 * finite elements that have multiple vector components, e.g. the FE_RaviartThomas
 * or FE_Nedelec elements) then you can use the DoFRenumber::block_wise instead
 * of the DoFRenumbering::component_wise functions.
 *
 *
 * <h3>Cell-wise numbering</h3>
 *
 * Given an ordered vector of cells, the function cell_wise()
 * sorts the degrees of freedom such that degrees on earlier cells of
 * this vector will occur before degrees on later cells.
 *
 * This rule produces a well-defined ordering for discontinuous Galerkin
 * methods (FE_DGP, FE_DGQ). For continuous methods, we use the
 * additional rule that each degree of freedom is ordered according to
 * the first cell in the ordered vector it belongs to.
 *
 * Applications of this scheme are downstream() and
 * clock_wise_dg(). The first orders the cells according to a
 * downstream direction and then applies cell_wise().
 *
 * @note For DG elements, the internal numbering in each cell remains
 * unaffected. This cannot be guaranteed for continuous elements
 * anymore, since degrees of freedom shared with an earlier cell will
 * be accounted for by the other cell.
 *
 *
 * <h3>Random renumbering</h3>
 *
 * The random() function renumbers degrees of freedom randomly. This
 * function is probably seldom of use, except to check the dependence of
 * solvers (iterative or direct ones) on the numbering of the degrees
 * of freedom. It uses the @p random_shuffle function from the C++
 * standard library to do its work.
 *
 *
 * <h3>A comparison of reordering strategies</h3>
 *
 * As a benchmark of comparison, let us consider what the different
 * sparsity patterns produced by the various algorithms when using the
 * $Q_2^d\times Q_1$ element combination typically employed in the
 * discretization of Stokes equations, when used on the mesh obtained
 * in step-22 after one adaptive mesh refinement in
 * 3d. The space dimension together with the coupled finite element
 * leads to a rather dense system matrix with, on average around 180
 * nonzero entries per row. After applying each of the reordering
 * strategies shown below, the degrees of freedom are also sorted
 * using DoFRenumbering::component_wise into velocity and pressure
 * groups; this produces the $2\times 2$ block structure seen below
 * with the large velocity-velocity block at top left, small
 * pressure-pressure block at bottom right, and coupling blocks at top
 * right and bottom left.
 *
 * The goal of reordering strategies is to improve the
 * preconditioner. In step-22 we use a SparseILU to
 * preconditioner for the velocity-velocity block at the top left. The
 * quality of the preconditioner can then be measured by the number of
 * CG iterations required to solve a linear system with this
 * block. For some of the reordering strategies below we record this
 * number for adaptive refinement cycle 3, with 93176 degrees of
 * freedom; because we solve several linear systems with the same
 * matrix in the Schur complement, the average number of iterations is
 * reported. The lower the number the better the preconditioner and
 * consequently the better the renumbering of degrees of freedom is
 * suited for this task. We also state the run-time of the program, in
 * part determined by the number of iterations needed, for the first 4
 * cycles on one of our machines. Note that the reported times
 * correspond to the run time of the entire program, not just the
 * affected solver; if a program runs twice as fast with one
 * particular ordering than with another one, then this means that the
 * actual solver is actually several times faster.
 *
 * <table>
 * <tr>
 *   <td>
 *     @image html "reorder_sparsity_step_31_original.png"
 *   </td>
 *   <td>
 *     @image html "reorder_sparsity_step_31_random.png"
 *   </td>
 *   <td>
 *     @image html "reorder_sparsity_step_31_deal_cmk.png"
 *   </td>
 * </tr>
 * <tr>
 *   <td>
 *     Enumeration as produced by deal.II's DoFHandler::distribute_dofs function
 *     and no further reordering apart from the component-wise one.
 *
 *     With this renumbering, we needed an average of 92.2 iterations for the
 *     testcase outlined above, and a runtime of 7min53s.
 *   </td>
 *   <td>
 *     Random enumeration as produced by applying DoFRenumbering::random
 *     after calling DoFHandler::distribute_dofs. This enumeration produces
 *     nonzero entries in matrices pretty much everywhere, appearing here as
 *     an entirely unstructured matrix.
 *
 *     With this renumbering, we needed an average of 71 iterations for the
 *     testcase outlined above, and a runtime of 10min55s. The longer runtime
 *     despite less iterations compared to the default ordering may be due to
 *     the fact that computing and applying the ILU requires us to jump back
 *     and forth all through memory due to the lack of localization of
 *     matrix entries around the diagonal; this then leads to many cache
 *     misses and consequently bad timings.
 *   </td>
 *   <td>
 *     Cuthill-McKee enumeration as produced by calling the deal.II implementation
 *     of the algorithm provided by DoFRenumbering::Cuthill_McKee
 *     after DoFHandler::distribute_dofs.
 *
 *     With this renumbering, we needed an average of 57.3 iterations for the
 *     testcase outlined above, and a runtime of 6min10s.
 *   </td>
 *   </td>
 * </tr>
 *
 * <tr>
 *   <td>
 *     @image html "reorder_sparsity_step_31_boost_cmk.png"
 *   </td>
 *   <td>
 *     @image html "reorder_sparsity_step_31_boost_king.png"
 *   </td>
 *   <td>
 *     @image html "reorder_sparsity_step_31_boost_md.png"
 *   </td>
 * </tr>
 * <tr>
 *   <td>
 *     Cuthill-McKee enumeration as produced by calling the BOOST implementation
 *     of the algorithm provided by DoFRenumbering::boost::Cuthill_McKee
 *     after DoFHandler::distribute_dofs.
 *
 *     With this renumbering, we needed an average of 51.7 iterations for the
 *     testcase outlined above, and a runtime of 5min52s.
 *   </td>
 *   <td>
 *     King enumeration as produced by calling the BOOST implementation
 *     of the algorithm provided by DoFRenumbering::boost::king_ordering
 *     after DoFHandler::distribute_dofs. The sparsity pattern appears
 *     denser than with BOOST's Cuthill-McKee algorithm; however, this is
 *     only an illusion: the number of nonzero entries is the same, they are
 *     simply not as well clustered.
 *
 *     With this renumbering, we needed an average of 51.0 iterations for the
 *     testcase outlined above, and a runtime of 5min03s. Although the number
 *     of iterations is only slightly less than with BOOST's Cuthill-McKee
 *     implementation, runtime is significantly less. This, again, may be due
 *     to cache effects. As a consequence, this is the algorithm best suited
 *     to the testcase, and is in fact used in step-22.
 *   </td>
 *   <td>
 *     Minimum degree enumeration as produced by calling the BOOST implementation
 *     of the algorithm provided by DoFRenumbering::boost::minimum_degree
 *     after DoFHandler::distribute_dofs. The minimum degree algorithm does not
 *     attempt to minimize the bandwidth of a matrix but to minimize the amount
 *     of fill-in a LU decomposition would produce, i.e. the number of places in
 *     the matrix that would be occupied by elements of an LU decompisition that
 *     are not already occupied by elements of the original matrix. The resulting
 *     sparsity pattern obviously has an entirely different structure than the
 *     ones produced by algorithms trying to minimize the bandwidth.
 *
 *     With this renumbering, we needed an average of 58.9 iterations for the
 *     testcase outlined above, and a runtime of 6min11s.
 *   </td>
 * </tr>
 *
 * <tr>
 *   <td>
 *     @image html "reorder_sparsity_step_31_downstream.png"
 *   </td>
 *   <td>
 *   </td>
 *   <td>
 *   </td>
 * </tr>
 * <tr>
 *   <td>
 *     Downstream enumeration using DoFRenumbering::downstream using a
 *     direction that points diagonally through the domain.
 *
 *     With this renumbering, we needed an average of 90.5 iterations for the
 *     testcase outlined above, and a runtime of 7min05s.
 *   </td>
 *   <td>
 *   </td>
 *   <td>
 *   </td>
 * </tr>
 * </table>
 *
 *
 * <h3>Multigrid DoF numbering</h3>
 *
 * Most of the algorithms listed above also work on multigrid degree of freedom
 * numberings. Refer to the actual function declarations to get more
 * information on this.
 *
 * @ingroup dofs
 * @author Wolfgang Bangerth, Guido Kanschat, 1998, 1999, 2000, 2004, 2007, 2008
 */
namespace DoFRenumbering
{
  /**
   * Direction based comparator for
   * cell iterators: it returns @p
   * true if the center of the second
   * cell is downstream of the center
   * of the first one with respect to
   * the direction given to the
   * constructor.
   */
  template <class Iterator, int dim>
  struct CompareDownstream
  {
    /**
     * Constructor.
     */
    CompareDownstream (const Point<dim> &dir)
      :
      dir(dir)
    {}
    /**
     * Return true if c1 less c2.
     */
    bool operator () (const Iterator &c1, const Iterator &c2) const
    {
      const Point<dim> diff = c2->center() - c1->center();
      return (diff*dir > 0);
    }

  private:
    /**
     * Flow direction.
     */
    const Point<dim> dir;
  };


  /**
   * Point based comparator for downstream
   * directions: it returns @p true if the
   * second point is downstream of the first
   * one with respect to the direction given
   * to the constructor. If the points are
   * the same with respect to the downstream
   * direction, the point with the lower DoF
   * number is considered smaller.
   */
  template <int dim>
  struct ComparePointwiseDownstream
  {
    /**
     * Constructor.
     */
    ComparePointwiseDownstream (const Point<dim> &dir)
      :
      dir(dir)
    {}
    /**
     * Return true if c1 less c2.
     */
    bool operator () (const std::pair<Point<dim>,unsigned int> &c1,
                      const std::pair<Point<dim>,unsigned int> &c2) const
    {
      const Point<dim> diff = c2.first-c1.first;
      return (diff*dir > 0 || (diff*dir==0 && c1.second<c2.second));
    }

  private:
    /**
     * Flow direction.
     */
    const Point<dim> dir;
  };

  /**
   * A namespace for the
   * implementation of some
   * renumbering algorithms based
   * on algorithms implemented in
   * the Boost Graph Library (BGL)
   * by Jeremy Siek and others.
   *
   * While often slighty slower to
   * compute, the algorithms using
   * BOOST often lead to matrices
   * with smaller bandwidths and
   * sparse ILUs based on this
   * numbering are therefore more
   * efficient.
   *
   * For a comparison of these
   * algorithms with the ones
   * defined in DoFRenumbering, see
   * the comparison section in the
   * documentation of the
   * DoFRenumbering namespace.
   */
  namespace boost
  {
    /**
     * Renumber the degrees of
     * freedom according to the
     * Cuthill-McKee method,
     * eventually using the reverse
     * numbering scheme.
     *
     * See the general
     * documentation of the
     * parent class for details
     * on the different methods.
     *
     * As an example of the
     * results of this algorithm,
     * take a look at the
     * comparison of various
     * algorithms in the
     * documentation of the
     * DoFRenumbering namespace.
     */
    template <class DH>
    void
    Cuthill_McKee (DH                              &dof_handler,
                   const bool                       reversed_numbering = false,
                   const bool                       use_constraints    = false);

    /**
     * Computes the renumbering
     * vector needed by the
     * Cuthill_McKee() function. Does
     * not perform the renumbering on
     * the DoFHandler dofs but
     * returns the renumbering
     * vector.
     */
    template <class DH>
    void
    compute_Cuthill_McKee (std::vector<unsigned int> &new_dof_indices,
                           const DH &,
                           const bool reversed_numbering = false,
                           const bool use_constraints    = false);

    /**
     * Renumber the degrees of
     * freedom based on the BOOST
     * implementation of the King
     * algorithm. This often
     * results in slightly larger
     * (by a few percent)
     * bandwidths than the
     * Cuthill-McKee algorithm,
     * but sparse ILUs are often
     * slightly (also by a few
     * percent) better
     * preconditioners.
     *
     * As an example of the
     * results of this algorithm,
     * take a look at the
     * comparison of various
     * algorithms in the
     * documentation of the
     * DoFRenumbering namespace.
     *
     * This algorithm is used in
     * step-22.
     */
    template <class DH>
    void
    king_ordering (DH                              &dof_handler,
                   const bool                       reversed_numbering = false,
                   const bool                       use_constraints    = false);

    /**
     * Compute the renumbering
     * for the King algorithm but
     * do not actually renumber
     * the degrees of freedom in
     * the DoF handler argument.
     */
    template <class DH>
    void
    compute_king_ordering (std::vector<unsigned int> &new_dof_indices,
                           const DH &,
                           const bool reversed_numbering = false,
                           const bool use_constraints    = false);

    /**
     * Renumber the degrees of
     * freedom based on the BOOST
     * implementation of the
     * minimum degree
     * algorithm. Unlike the
     * Cuthill-McKee algorithm,
     * this algorithm does not
     * attempt to minimize the
     * bandwidth of a matrix but
     * to minimize the amount of
     * fill-in when doing an LU
     * decomposition. It may
     * sometimes yield better
     * ILUs because of this
     * property.
     *
     * As an example of the
     * results of this algorithm,
     * take a look at the
     * comparison of various
     * algorithms in the
     * documentation of the
     * DoFRenumbering namespace.
     */
    template <class DH>
    void
    minimum_degree (DH                              &dof_handler,
                    const bool                       reversed_numbering = false,
                    const bool                       use_constraints    = false);

    /**
     * Compute the renumbering
     * for the minimum degree
     * algorithm but do not
     * actually renumber the
     * degrees of freedom in the
     * DoF handler argument.
     */
    template <class DH>
    void
    compute_minimum_degree (std::vector<unsigned int> &new_dof_indices,
                            const DH &,
                            const bool reversed_numbering = false,
                            const bool use_constraints    = false);
  }

  /**
   * Renumber the degrees of
   * freedom according to the
   * Cuthill-McKee method,
   * eventually using the reverse
   * numbering scheme.
   *
   * See the general documentation
   * of this class for details on
   * the different methods.
   *
   * As an example of the results
   * of this algorithm, take a look
   * at the comparison of various
   * algorithms in the
   * documentation of the
   * DoFRenumbering namespace.
   */
  template <class DH>
  void
  Cuthill_McKee (DH                              &dof_handler,
                 const bool                       reversed_numbering = false,
                 const bool                       use_constraints    = false,
                 const std::vector<unsigned int> &starting_indices   = std::vector<unsigned int>());

  /**
   * Computes the renumbering
   * vector needed by the
   * Cuthill_McKee() function. Does
   * not perform the renumbering on
   * the DoFHandler dofs but
   * returns the renumbering
   * vector.
   */
  template <class DH>
  void
  compute_Cuthill_McKee (std::vector<unsigned int> &new_dof_indices,
                         const DH &,
                         const bool reversed_numbering = false,
                         const bool use_constraints    = false,
                         const std::vector<unsigned int> &starting_indices   = std::vector<unsigned int>());

  /**
   * Renumber the degrees of
   * freedom according to the
   * Cuthill-McKee method,
   * eventually using the reverse
   * numbering scheme, in this case
   * for a multigrid numbering of
   * degrees of freedom.
   *
   * You can give a triangulation
   * level to which this function
   * is to be applied.  Since with
   * a level-wise numbering there
   * are no hanging nodes, no
   * constraints can be used, so
   * the respective parameter of
   * the previous function is
   * ommitted.
   *
   * See the general documentation
   * of this class for details on
   * the different methods.
   */
  template <class DH>
  void
  Cuthill_McKee (DH &dof_handler,
                 const unsigned int          level,
                 const bool                  reversed_numbering = false,
                 const std::vector<unsigned int> &starting_indices   = std::vector<unsigned int> ());

  /**
   * @name Component-wise numberings
   * @{
   */

  /**
   * Sort the degrees of freedom by
   * vector component. The
   * numbering within each
   * component is not touched, so a
   * degree of freedom with index
   * $i$, belonging to some
   * component, and another degree
   * of freedom with index $j$
   * belonging to the same
   * component will be assigned new
   * indices $n(i)$ and $n(j)$ with
   * $n(i)<n(j)$ if $i<j$ and
   * $n(i)>n(j)$ if $i>j$.
   *
   * You can specify that the
   * components are ordered in a
   * different way than suggested
   * by the FESystem object you
   * use. To this end, set up the
   * vector @p target_component
   * such that the entry at index
   * @p i denotes the number of the
   * target component for dofs with
   * component @p i in the
   * FESystem. Naming the same
   * target component more than once is
   * possible and results in a
   * blocking of several components
   * into one. This is discussed in
   * step-22. If you
   * omit this argument, the same
   * order as given by the finite
   * element is used.
   *
   * If one of the base finite
   * elements from which the global
   * finite element under
   * consideration here, is a
   * non-primitive one, i.e. its
   * shape functions have more than
   * one non-zero component, then
   * it is not possible to
   * associate these degrees of
   * freedom with a single vector
   * component. In this case, they
   * are associated with the first
   * vector component to which they
   * belong.
   *
   * For finite elements with only
   * one component, or a single
   * non-primitive base element,
   * this function is the identity
   * operation.
  *
  * @note A similar function, which
  * renumbered all levels existed
  * for MGDoFHandler. This function
  * was deleted. Thus, you have to
  * call the level function for each
  * level now.
   */
  template <int dim, int spacedim>
  void
  component_wise (DoFHandler<dim,spacedim>        &dof_handler,
                  const std::vector<unsigned int> &target_component
                  = std::vector<unsigned int>());


  /**
   * Sort the degrees of freedom by
   * component. It does the same
   * thing as the above function.
   */
  template <int dim>
  void
  component_wise (hp::DoFHandler<dim>             &dof_handler,
                  const std::vector<unsigned int> &target_component = std::vector<unsigned int> ());

  /**
   * Sort the degrees of freedom by
   * component. It does the same
   * thing as the above function,
   * only that it does this for one
   * single level of a multi-level
   * discretization. The
   * non-multigrid part of the
   * MGDoFHandler is not touched.
   */
  template <class DH>
  void
  component_wise (DH &dof_handler,
                  const unsigned int level,
                  const std::vector<unsigned int> &target_component = std::vector<unsigned int>());


  /**
   * Sort the degrees of freedom by
   * component. It does the same
   * thing as the previous
   * functions, but more: it
   * renumbers not only every level
   * of the multigrid part, but
   * also the global,
   * i.e. non-multigrid components.
   */
  template <int dim>
  void
  component_wise (MGDoFHandler<dim>               &dof_handler,
                  const std::vector<unsigned int> &target_component = std::vector<unsigned int>());

  /**
   * Computes the renumbering
   * vector needed by the
   * component_wise()
   * functions. Does not perform
   * the renumbering on the
   * DoFHandler dofs but returns
   * the renumbering vector.
   */
  template <int dim, int spacedim, class ITERATOR, class ENDITERATOR>
  unsigned int
  compute_component_wise (std::vector<unsigned int> &new_dof_indices,
                          const ITERATOR &start,
                          const ENDITERATOR &end,
                          const std::vector<unsigned int> &target_component);

  /**
   * @}
   */

  /**
   * @name Block-wise numberings
   * @{
   */

  /**
   * Sort the degrees of freedom by
   * vector block. The
   * numbering within each
   * block is not touched, so a
   * degree of freedom with index
   * $i$, belonging to some
   * block, and another degree
   * of freedom with index $j$
   * belonging to the same
   * block will be assigned new
   * indices $n(i)$ and $n(j)$ with
   * $n(i)<n(j)$ if $i<j$ and
   * $n(i)>n(j)$ if $i>j$.
   */
  template <int dim, int spacedim>
  void
  block_wise (DoFHandler<dim,spacedim> &dof_handler);


  /**
   * Sort the degrees of freedom by
   * block. It does the same
   * thing as the above function.
  *
  * This function only succeeds if each of
  * the elements in the hp::FECollection
  * attached to the hp::DoFHandler argument
  * has exactly the same number of blocks
  * (see @ref GlossBlock "the glossary" for
  * more information). Note that this is not
  * always given: while the hp::FECollection
  * class ensures that all of its elements
  * have the same number of vector
  * components, they need not have the same
  * number of blocks. At the same time, this
  * function here needs to match individual
  * blocks across elements and therefore
  * requires that elements have the same
  * number of blocks and that subsequent
  * blocks in one element have the same
  * meaning as in another element.
   */
  template <int dim>
  void
  block_wise (hp::DoFHandler<dim> &dof_handler);

  /**
   * Sort the degrees of freedom by
   * block. It does the same
   * thing as the above function,
   * only that it does this for one
   * single level of a multi-level
   * discretization. The
   * non-multigrid part of the
   * MGDoFHandler is not touched.
   */
  template <int dim>
  void
  block_wise (MGDoFHandler<dim>  &dof_handler,
              const unsigned int  level);


  /**
   * Sort the degrees of freedom by
   * block. It does the same
   * thing as the previous
   * functions, but more: it
   * renumbers not only every level
   * of the multigrid part, but
   * also the global,
   * i.e. non-multigrid components.
   */
  template <int dim>
  void
  block_wise (MGDoFHandler<dim> &dof_handler);

  /**
   * Computes the renumbering
   * vector needed by the
   * block_wise()
   * functions. Does not perform
   * the renumbering on the
   * DoFHandler dofs but returns
   * the renumbering vector.
   */
  template <int dim, int spacedim, class ITERATOR, class ENDITERATOR>
  unsigned int
  compute_block_wise (std::vector<unsigned int> &new_dof_indices,
                      const ITERATOR &start,
                      const ENDITERATOR &end);

  /**
   * @}
   */

  /**
   * @name Various cell-wise numberings
   * @{
   */

  /**
   * Renumber the degrees cell by cell in hierarchical order
   * (also known as z-order). The main usage is that this
   * guarantees the same ordering independent of the
   * number of processors involved in a parallel
   * distributed computation.
   */
  template <int dim>
  void
  hierarchical (DoFHandler<dim> &dof_handler);

  /**
   * Cell-wise renumbering. This function takes
   * the ordered set of cells in
   * <tt>cell_order</tt>, and makes
   * sure that all degrees of
   * freedom in a cell with higher
   * index are behind all degrees
   * of freedom of a cell with
   * lower index. The order inside
   * a cell block will be the same
   * as before this renumbering.
   */
  template <class DH>
  void
  cell_wise (DH &dof_handler,
             const std::vector<typename DH::active_cell_iterator> &cell_order);

  /**
   * Computes the renumbering
   * vector needed by the
   * cell_wise() function. Does
   * not perform the renumbering on
   * the DoFHandler dofs but
   * returns the renumbering
   * vector.
   */
  template <class DH>
  void
  compute_cell_wise (std::vector<unsigned int> &renumbering,
                     std::vector<unsigned int> &inverse_renumbering,
                     const DH &dof_handler,
                     const std::vector<typename DH::active_cell_iterator> &cell_order);

  /**
   * Cell-wise renumbering on one
   * level. See the other function
   * with the same name.
   */
  template <class DH>
  void
  cell_wise (DH &dof_handler,
             const unsigned int level,
             const std::vector<typename DH::level_cell_iterator> &cell_order);

  /**
   * Computes the renumbering
   * vector needed by the
   * cell_wise() level renumbering function. Does
   * not perform the renumbering on
   * the DoFHandler dofs but
   * returns the renumbering
   * vector.
   */
  template <class DH>
  void
  compute_cell_wise (std::vector<unsigned int> &renumbering,
                     std::vector<unsigned int> &inverse_renumbering,
                     const DH   &dof_handler,
                     const unsigned int         level,
                     const std::vector<typename DH::level_cell_iterator> &cell_order);

  /**
   * @}
   */

  /**
   * @name Directional numberings
   * @{
   */

  /**
   * Downstream numbering with respect to a
   * constant flow direction. If the
   * additional argument @p
   * dof_wise_renumbering is set to @p false,
   * the numbering is performed cell-wise,
   * otherwise it is performed based on the
   * location of the support points.
   *
   * The cells are sorted such that
   * the centers of higher numbers
   * are further downstream with
   * respect to the constant vector
   * @p direction than the centers
   * of lower numbers. Even if this
   * yields a downstream numbering
   * with respect to the flux on
   * the edges for fairly general
   * grids, this might not be
   * guaranteed for all meshes.
   *
   * If the @p dof_wise_renumbering argument
   * is set to @p false, this function
   * produces a downstream ordering of the
   * mesh cells and calls
   * cell_wise(). Therefore, the output only
   * makes sense for Discontinuous Galerkin
   * Finite Elements (all degrees of freedom
   * have to be associated with the interior
   * of the cell in that case) in that case.
   *
   * If @p dof_wise_renumbering is set to @p
   * true, the degrees of freedom are
   * renumbered based on the support point
   * location of the individual degrees of
   * freedom (obviously, the finite element
   * needs to define support points for this
   * to work). The numbering of points with
   * the same position in downstream location
   * (e.g. those parallel to the flow
   * direction, or several dofs within a
   * FESystem) will be unaffected.
   */
  template <class DH>
  void
  downstream (DH               &dof_handler,
              const Point<DH::space_dimension> &direction,
              const bool        dof_wise_renumbering = false);


  /**
   * Cell-wise downstream numbering
   * with respect to a constant
   * flow direction on one
   * level. See the other function
   * with the same name.
   */
  template <class DH>
  void
  downstream (DH &dof_handler,
              const unsigned int level,
<<<<<<< HEAD
              const Point<dim>  &direction,
=======
              const Point<DH::space_dimension>  &direction,
>>>>>>> 08b1d285
              const bool         dof_wise_renumbering = false);

  /**
   * This function does the downstream numbering for the individual
   * levels of a multigrid hierarchy, but not for the global degrees
   * of freedom.
   *
   * @deprecated Call downstream() function that takes a level
   * argument for each of the levels of the multigrid hierarchy.
   */
  template <int dim, int spacedim>
  void
<<<<<<< HEAD
  downstream_dg (MGDoFHandler<dim> &dof_handler,
                 const unsigned int level,
                 const Point<dim>  &direction);
=======
  downstream (MGDoFHandler<dim,spacedim>               &dof_handler,
              const Point<spacedim> &direction,
              const bool        dof_wise_renumbering = false) DEAL_II_DEPRECATED;
>>>>>>> 08b1d285

  /**
   * @deprecated Use downstream() instead.
   */
  template <class DH>
  void
  downstream_dg (DH &dof,
                 const Point<DH::space_dimension> &direction) DEAL_II_DEPRECATED;

  template <class DH>
  void
  downstream_dg (DH &dof,
                 const Point<DH::space_dimension> &direction)
  {
    downstream(dof, direction);
  }


  /**
   * @deprecated Use downstream() instead.
   */
  template <class DH>
  void
  downstream_dg (DH &dof,
                 unsigned int level,
                 const Point<DH::space_dimension> &direction) DEAL_II_DEPRECATED;

  template <class DH>
  void
  downstream_dg (DH &dof,
                 unsigned int level,
                 const Point<DH::space_dimension> &direction)
  {
    downstream(dof, level, direction);
  }

  /**
   * Computes the renumbering
   * vector needed by the
   * downstream() function. Does
   * not perform the renumbering on
   * the DoFHandler dofs but
   * returns the renumbering
   * vector.
   */
  template <class DH>
  void
  compute_downstream (std::vector<unsigned int> &new_dof_indices,
                      std::vector<unsigned int> &reverse,
                      const DH                  &dof_handler,
                      const Point<DH::space_dimension>          &direction,
                      const bool                 dof_wise_renumbering);

  /**
   * Computes the renumbering
   * vector needed by the
   * downstream() function. Does
   * not perform the renumbering on
   * the DoFHandler dofs but
   * returns the renumbering
   * vector.
   */
  template <class DH>
  void
  compute_downstream (std::vector<unsigned int> &new_dof_indices,
                      std::vector<unsigned int> &reverse,
                      const DH &dof_handler,
                      const unsigned int         level,
                      const Point<DH::space_dimension>          &direction,
                      const bool                 dof_wise_renumbering);

  /**
   * Cell-wise clockwise numbering.
   *
   * This function produces a
   * (counter)clockwise ordering of
   * the mesh cells with respect to
   * the hub @p center and calls
   * cell_wise().  Therefore, it
   * only works with Discontinuous
   * Galerkin Finite Elements,
   * i.e. all degrees of freedom
   * have to be associated with the
   * interior of the cell.
   */
  template <class DH>
  void
  clockwise_dg (DH               &dof_handler,
                const Point<DH::space_dimension> &center,
                const bool        counter = false);

  /**
   * Cell-wise clockwise numbering
   * on one level. See the other
   * function with the same name.
   */
  template <class DH>
  void
<<<<<<< HEAD
  clockwise_dg (MGDoFHandler<dim>  &dof_handler,
=======
  clockwise_dg (DH &dof_handler,
>>>>>>> 08b1d285
                const unsigned int level,
                const Point<DH::space_dimension> &center,
                const bool counter = false);

  /**
   * Computes the renumbering
   * vector needed by the
   * clockwise_dg() functions. Does
   * not perform the renumbering on
   * the DoFHandler dofs but
   * returns the renumbering
   * vector.
   */
  template <class DH>
  void
  compute_clockwise_dg (std::vector<unsigned int> &new_dof_indices,
                        const DH                  &dof_handler,
                        const Point<DH::space_dimension>          &center,
                        const bool                 counter);

  /**
   * @}
   */

  /**
   * @name Selective and random numberings
   * @{
   */

  /**
   * Sort those degrees of freedom
   * which are tagged with @p true
   * in the @p selected_dofs array
   * to the back of the DoF
   * numbers. The sorting is
   * stable, i.e. the relative
   * order within the tagged
   * degrees of freedom is
   * preserved, as is the relative
   * order within the untagged
   * ones.
   *
   * @pre The @p selected_dofs
   * array must have as many elements as
   * the @p dof_handler has degrees of
   * freedom.
   */
  template <class DH>
  void
  sort_selected_dofs_back (DH                      &dof_handler,
                           const std::vector<bool> &selected_dofs);

  /**
   * Sort those degrees of freedom
   * which are tagged with @p true
   * in the @p selected_dofs array
   * on the level #level
   * to the back of the DoF
   * numbers. The sorting is
   * stable, i.e. the relative
   * order within the tagged
   * degrees of freedom is
   * preserved, as is the relative
   * order within the untagged
   * ones.
   *
   * @pre The @p selected_dofs
   * array must have as many elements as
   * the @p dof_handler has degrees of
   * freedom on the given level.
   */
  template <class DH>
  void
  sort_selected_dofs_back (DH                      &dof_handler,
                           const std::vector<bool> &selected_dofs,
                           const unsigned int       level);

  /**
   * Computes the renumbering
   * vector needed by the
   * sort_selected_dofs_back()
   * function. Does not perform the
   * renumbering on the DoFHandler
   * dofs but returns the
   * renumbering vector.
   *
   * @pre The @p selected_dofs
   * array must have as many elements as
   * the @p dof_handler has degrees of
   * freedom.
   */
  template <class DH>
  void
  compute_sort_selected_dofs_back (std::vector<unsigned int> &new_dof_indices,
                                   const DH                  &dof_handler,
                                   const std::vector<bool>   &selected_dofs);

  /**
   * Computes the renumbering
   * vector on each level
   * needed by the
   * sort_selected_dofs_back()
   * function. Does not perform the
   * renumbering on the MGDoFHandler
   * dofs but returns the
   * renumbering vector.
   *
   * @pre The @p selected_dofs
   * array must have as many elements as
   * the @p dof_handler has degrees of
   * freedom on the given level.
   */
  template <class DH>
  void
  compute_sort_selected_dofs_back (std::vector<unsigned int> &new_dof_indices,
                                   const DH                  &dof_handler,
                                   const std::vector<bool>   &selected_dofs,
                                   const unsigned int         level);

  /**
   * Renumber the degrees of
   * freedom in a random way.
   */
  template <class DH>
  void
  random (DH &dof_handler);

  /**
   * Computes the renumbering
   * vector needed by the random()
   * function. Does not perform the
   * renumbering on the DoFHandler
   * dofs but returns the
   * renumbering vector.
   */
  template <class DH>
  void
  compute_random (std::vector<unsigned int> &new_dof_indices,
                  const DH &dof_handler);

  /**
   * @}
   */

  /**
   * @name Numberings based on cell attributes
   * @{
   */

  /**
   * Renumber the degrees of
   * freedom such that they are
   * associated with the subdomain
   * id of the cells they are
   * living on, i.e. first all
   * degrees of freedom that belong
   * to cells with subdomain zero,
   * then all with subdomain one,
   * etc. This is useful when doing
   * parallel computations after
   * assigning subdomain ids using
   * a partitioner (see the
   * GridTools::partition_triangulation
   * function for this).
   *
   * Note that degrees of freedom
   * associated with faces, edges,
   * and vertices may be associated
   * with multiple subdomains if
   * they are sitting on partition
   * boundaries. It would therefore
   * be undefined with which
   * subdomain they have to be
   * associated. For this, we use
   * what we get from the
   * DoFTools::get_subdomain_association
   * function.
   *
   * The algorithm is stable, i.e. if
   * two dofs i,j have <tt>i<j</tt> and belong
   * to the same subdomain, then they
   * will be in this order also after
   * reordering.
   */
  template <class DH>
  void
  subdomain_wise (DH &dof_handler);

  /**
   * Computes the renumbering
   * vector needed by the
   * subdomain_wise()
   * function. Does not perform the
   * renumbering on the @p
   * DoFHandler dofs but returns
   * the renumbering vector.
   */
  template <class DH>
  void
  compute_subdomain_wise (std::vector<unsigned int> &new_dof_indices,
                          const DH                  &dof_handler);

  /**
   * @}
   */

  /**
   * Exception
   *
   * @ingroup Exceptions
   */
  DeclException0 (ExcRenumberingIncomplete);
  /**
   * Exception
   *
   * @ingroup Exceptions
   */
  DeclException0 (ExcInvalidComponentOrder);
  /**
   * The function is only
   * implemented for Discontinuous
   * Galerkin Finite elements.
   *
   * @ingroup Exceptions
   */
  DeclException0 (ExcNotDGFEM);
}

DEAL_II_NAMESPACE_CLOSE

#endif<|MERGE_RESOLUTION|>--- conflicted
+++ resolved
@@ -1075,11 +1075,7 @@
   void
   downstream (DH &dof_handler,
               const unsigned int level,
-<<<<<<< HEAD
-              const Point<dim>  &direction,
-=======
               const Point<DH::space_dimension>  &direction,
->>>>>>> 08b1d285
               const bool         dof_wise_renumbering = false);
 
   /**
@@ -1092,15 +1088,9 @@
    */
   template <int dim, int spacedim>
   void
-<<<<<<< HEAD
-  downstream_dg (MGDoFHandler<dim> &dof_handler,
-                 const unsigned int level,
-                 const Point<dim>  &direction);
-=======
   downstream (MGDoFHandler<dim,spacedim>               &dof_handler,
               const Point<spacedim> &direction,
               const bool        dof_wise_renumbering = false) DEAL_II_DEPRECATED;
->>>>>>> 08b1d285
 
   /**
    * @deprecated Use downstream() instead.
@@ -1199,11 +1189,7 @@
    */
   template <class DH>
   void
-<<<<<<< HEAD
-  clockwise_dg (MGDoFHandler<dim>  &dof_handler,
-=======
   clockwise_dg (DH &dof_handler,
->>>>>>> 08b1d285
                 const unsigned int level,
                 const Point<DH::space_dimension> &center,
                 const bool counter = false);
