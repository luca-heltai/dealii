// ---------------------------------------------------------------------
//
// Copyright (C) 1998 - 2016 by the deal.II authors
//
// This file is part of the deal.II library.
//
// The deal.II library is free software; you can use it, redistribute
// it, and/or modify it under the terms of the GNU Lesser General
// Public License as published by the Free Software Foundation; either
// version 2.1 of the License, or (at your option) any later version.
// The full text of the license can be found in the file LICENSE at
// the top level of the deal.II distribution.
//
// ---------------------------------------------------------------------


//TODO [TH]: renumber DoFs for multigrid is not done yet

#include <deal.II/base/geometry_info.h>
#include <deal.II/base/utilities.h>
#include <deal.II/base/memory_consumption.h>
#include <deal.II/grid/tria.h>
#include <deal.II/grid/tria_iterator.h>
#include <deal.II/dofs/dof_handler.h>
#include <deal.II/dofs/dof_accessor.h>
#include <deal.II/dofs/dof_handler_policy.h>
#include <deal.II/fe/fe.h>
#include <deal.II/distributed/shared_tria.h>
#include <deal.II/distributed/tria.h>

DEAL_II_DISABLE_EXTRA_DIAGNOSTICS
#include <boost/archive/binary_oarchive.hpp>
#include <boost/archive/binary_iarchive.hpp>
#include <boost/iostreams/stream.hpp>
#include <boost/iostreams/filtering_stream.hpp>
#include <boost/iostreams/device/back_inserter.hpp>
#include <boost/iostreams/filter/gzip.hpp>
DEAL_II_ENABLE_EXTRA_DIAGNOSTICS

#include <set>
#include <algorithm>
#include <numeric>

DEAL_II_NAMESPACE_OPEN


namespace internal
{
  namespace DoFHandler
  {
    namespace Policy
    {
      // use class dealii::DoFHandler instead
      // of namespace internal::DoFHandler in
      // the following
      using dealii::DoFHandler;

      struct Implementation
      {

        /* -------------- distribute_dofs functionality ------------- */

        /**
         * Distribute dofs on the given cell, with new dofs starting with index
         * @p next_free_dof. Return the next unused index number.
         *
         * This function is refactored from the main @p distribute_dofs function since
         * it can not be implemented dimension independent.
         */
        template <int spacedim>
        static
        types::global_dof_index
        distribute_dofs_on_cell (const DoFHandler<1,spacedim>                                &dof_handler,
                                 const typename DoFHandler<1,spacedim>::active_cell_iterator &cell,
                                 types::global_dof_index                                      next_free_dof)
        {

          // distribute dofs of vertices
          if (dof_handler.get_fe().dofs_per_vertex > 0)
            for (unsigned int v=0; v<GeometryInfo<1>::vertices_per_cell; ++v)
              {
                if (cell->vertex_dof_index (v,0) == numbers::invalid_dof_index)
                  for (unsigned int d=0; d<dof_handler.get_fe().dofs_per_vertex; ++d)
                    {
                      Assert ((cell->vertex_dof_index (v,d) ==
                               numbers::invalid_dof_index),
                              ExcInternalError());
                      cell->set_vertex_dof_index (v, d, next_free_dof++);
                    }
                else
                  for (unsigned int d=0; d<dof_handler.get_fe().dofs_per_vertex; ++d)
                    Assert ((cell->vertex_dof_index (v,d) !=
                             numbers::invalid_dof_index),
                            ExcInternalError());
              }

          // dofs of line
          for (unsigned int d=0; d<dof_handler.get_fe().dofs_per_line; ++d)
            cell->set_dof_index (d, next_free_dof++);

          return next_free_dof;
        }



        template <int spacedim>
        static
        types::global_dof_index
        distribute_dofs_on_cell (const DoFHandler<2,spacedim>                                &dof_handler,
                                 const typename DoFHandler<2,spacedim>::active_cell_iterator &cell,
                                 types::global_dof_index                                      next_free_dof)
        {
          if (dof_handler.get_fe().dofs_per_vertex > 0)
            // number dofs on vertices
            for (unsigned int vertex=0; vertex<GeometryInfo<2>::vertices_per_cell; ++vertex)
              // check whether dofs for this vertex have been distributed
              // (checking the first dof should be good enough)
              if (cell->vertex_dof_index(vertex, 0) == numbers::invalid_dof_index)
                for (unsigned int d=0; d<dof_handler.get_fe().dofs_per_vertex; ++d)
                  cell->set_vertex_dof_index (vertex, d, next_free_dof++);

          // for the four sides
          if (dof_handler.get_fe().dofs_per_line > 0)
            for (unsigned int side=0; side<GeometryInfo<2>::faces_per_cell; ++side)
              {
                const typename DoFHandler<2,spacedim>::line_iterator
                line = cell->line(side);

                // distribute dofs if necessary: check whether line dof is already
                // numbered (checking the first dof should be good enough)
                if (line->dof_index(0) == numbers::invalid_dof_index)
                  // if not: distribute dofs
                  for (unsigned int d=0; d<dof_handler.get_fe().dofs_per_line; ++d)
                    line->set_dof_index (d, next_free_dof++);
              }


          // dofs of quad
          if (dof_handler.get_fe().dofs_per_quad > 0)
            for (unsigned int d=0; d<dof_handler.get_fe().dofs_per_quad; ++d)
              cell->set_dof_index (d, next_free_dof++);

          return next_free_dof;
        }



        template <int spacedim>
        static
        types::global_dof_index
        distribute_dofs_on_cell (const DoFHandler<3,spacedim>                                &dof_handler,
                                 const typename DoFHandler<3,spacedim>::active_cell_iterator &cell,
                                 types::global_dof_index                                      next_free_dof)
        {
          if (dof_handler.get_fe().dofs_per_vertex > 0)
            // number dofs on vertices
            for (unsigned int vertex=0; vertex<GeometryInfo<3>::vertices_per_cell; ++vertex)
              // check whether dofs for this vertex have been distributed
              // (checking the first dof should be good enough)
              if (cell->vertex_dof_index(vertex, 0) == numbers::invalid_dof_index)
                for (unsigned int d=0; d<dof_handler.get_fe().dofs_per_vertex; ++d)
                  cell->set_vertex_dof_index (vertex, d, next_free_dof++);

          // for the lines
          if (dof_handler.get_fe().dofs_per_line > 0)
            for (unsigned int l=0; l<GeometryInfo<3>::lines_per_cell; ++l)
              {
                const typename DoFHandler<3,spacedim>::line_iterator
                line = cell->line(l);

                // distribute dofs if necessary: check whether line dof is already
                // numbered (checking the first dof should be good enough)
                if (line->dof_index(0) == numbers::invalid_dof_index)
                  // if not: distribute dofs
                  for (unsigned int d=0; d<dof_handler.get_fe().dofs_per_line; ++d)
                    line->set_dof_index (d, next_free_dof++);
              }

          // for the quads
          if (dof_handler.get_fe().dofs_per_quad > 0)
            for (unsigned int q=0; q<GeometryInfo<3>::quads_per_cell; ++q)
              {
                const typename DoFHandler<3,spacedim>::quad_iterator
                quad = cell->quad(q);

                // distribute dofs if necessary: check whether line dof is already
                // numbered (checking the first dof should be good enough)
                if (quad->dof_index(0) == numbers::invalid_dof_index)
                  // if not: distribute dofs
                  for (unsigned int d=0; d<dof_handler.get_fe().dofs_per_quad; ++d)
                    quad->set_dof_index (d, next_free_dof++);
              }


          // dofs of hex
          if (dof_handler.get_fe().dofs_per_hex > 0)
            for (unsigned int d=0; d<dof_handler.get_fe().dofs_per_hex; ++d)
              cell->set_dof_index (d, next_free_dof++);

          return next_free_dof;
        }


        /**
         * Distribute degrees of freedom on all cells, or on cells with the
         * correct subdomain_id if the corresponding argument is not equal to
         * numbers::invalid_subdomain_id. Return the total number of dofs
         * distributed.
         */
        template <int dim, int spacedim>
        static
        types::global_dof_index
        distribute_dofs (const types::global_dof_index offset,
                         const types::subdomain_id     subdomain_id,
                         DoFHandler<dim,spacedim>     &dof_handler)
        {
          Assert (dof_handler.get_triangulation().n_levels() > 0,
                  ExcMessage("Empty triangulation"));

          types::global_dof_index next_free_dof = offset;
          typename DoFHandler<dim,spacedim>::active_cell_iterator
          cell = dof_handler.begin_active(),
          endc = dof_handler.end();

          for (; cell != endc; ++cell)
            if ((subdomain_id == numbers::invalid_subdomain_id)
                ||
                (cell->subdomain_id() == subdomain_id))
              next_free_dof
                = Implementation::distribute_dofs_on_cell (dof_handler,
                                                           cell,
                                                           next_free_dof);

          // update the cache used for cell dof indices
          for (cell = dof_handler.begin_active(); cell != endc; ++cell)
            if (!cell->is_artificial())
              cell->update_cell_dof_indices_cache ();

          return next_free_dof;
        }


        /**
         * Distribute dofs on the given
         * cell, with new dofs starting
         * with index
         * @p next_free_dof. Return the
         * next unused index number.
         *
         * This function is excluded from
         * the @p distribute_dofs
         * function since it can not be
         * implemented dimension
         * independent.
         *
         * Note that unlike for the usual
         * dofs, here all cells and not
         * only active ones are allowed.
         */

        // These three function
        // have an unused
        // DoFHandler object as
        // their first
        // argument. Without it,
        // the file was not
        // compileable under gcc
        // 4.4.5 (Debian).
        template <int spacedim>
        static
        unsigned int
        distribute_mg_dofs_on_cell (const DoFHandler<1,spacedim> &,
                                    typename DoFHandler<1,spacedim>::level_cell_iterator &cell,
                                    unsigned int   next_free_dof)
        {
          const unsigned int dim = 1;

          // distribute dofs of vertices
          if (cell->get_fe().dofs_per_vertex > 0)
            for (unsigned int v=0; v<GeometryInfo<1>::vertices_per_cell; ++v)
              {
                typename DoFHandler<dim,spacedim>::level_cell_iterator neighbor = cell->neighbor(v);

                if (neighbor.state() == IteratorState::valid)
                  {
                    // has neighbor already been processed?
                    if (neighbor->user_flag_set() &&
                        (neighbor->level() == cell->level()))
                      // copy dofs if the neighbor is on
                      // the same level (only then are
                      // mg dofs the same)
                      {
                        if (v==0)
                          for (unsigned int d=0; d<cell->get_fe().dofs_per_vertex; ++d)
                            cell->set_mg_vertex_dof_index (cell->level(), 0, d,
                                                           neighbor->mg_vertex_dof_index (cell->level(), 1, d));
                        else
                          for (unsigned int d=0; d<cell->get_fe().dofs_per_vertex; ++d)
                            cell->set_mg_vertex_dof_index (cell->level(), 1, d,
                                                           neighbor->mg_vertex_dof_index (cell->level(), 0, d));

                        // next neighbor
                        continue;
                      };
                  };

                // otherwise: create dofs newly
                for (unsigned int d=0; d<cell->get_fe().dofs_per_vertex; ++d)
                  cell->set_mg_vertex_dof_index (cell->level(), v, d, next_free_dof++);
              };

          // dofs of line
          if (cell->get_fe().dofs_per_line > 0)
            for (unsigned int d=0; d<cell->get_fe().dofs_per_line; ++d)
              cell->set_mg_dof_index (cell->level(), d, next_free_dof++);

          // note that this cell has been processed
          cell->set_user_flag ();

          return next_free_dof;
        }


        template <int spacedim>
        static
        unsigned int
        distribute_mg_dofs_on_cell (const DoFHandler<2,spacedim> &,
                                    typename DoFHandler<2,spacedim>::level_cell_iterator &cell,
                                    unsigned int   next_free_dof)
        {
          const unsigned int dim = 2;
          if (cell->get_fe().dofs_per_vertex > 0)
            // number dofs on vertices
            for (unsigned int vertex=0; vertex<GeometryInfo<2>::vertices_per_cell; ++vertex)
              // check whether dofs for this
              // vertex have been distributed
              // (only check the first dof)
              if (cell->mg_vertex_dof_index(cell->level(), vertex, 0) == numbers::invalid_dof_index)
                for (unsigned int d=0; d<cell->get_fe().dofs_per_vertex; ++d)
                  cell->set_mg_vertex_dof_index (cell->level(), vertex, d, next_free_dof++);

          // for the four sides
          if (cell->get_fe().dofs_per_line > 0)
            for (unsigned int side=0; side<GeometryInfo<2>::faces_per_cell; ++side)
              {
                typename DoFHandler<dim,spacedim>::line_iterator line = cell->line(side);

                // distribute dofs if necessary:
                // check whether line dof is already
                // numbered (check only first dof)
                if (line->mg_dof_index(cell->level(), 0) == numbers::invalid_dof_index)
                  // if not: distribute dofs
                  for (unsigned int d=0; d<cell->get_fe().dofs_per_line; ++d)
                    line->set_mg_dof_index (cell->level(), d, next_free_dof++);
              };


          // dofs of quad
          if (cell->get_fe().dofs_per_quad > 0)
            for (unsigned int d=0; d<cell->get_fe().dofs_per_quad; ++d)
              cell->set_mg_dof_index (cell->level(), d, next_free_dof++);


          // note that this cell has been processed
          cell->set_user_flag ();

          return next_free_dof;
        }


        template <int spacedim>
        static
        unsigned int
        distribute_mg_dofs_on_cell (const DoFHandler<3,spacedim> &,
                                    typename DoFHandler<3,spacedim>::level_cell_iterator &cell,
                                    unsigned int   next_free_dof)
        {
          const unsigned int dim = 3;
          if (cell->get_fe().dofs_per_vertex > 0)
            // number dofs on vertices
            for (unsigned int vertex=0; vertex<GeometryInfo<3>::vertices_per_cell; ++vertex)
              // check whether dofs for this
              // vertex have been distributed
              // (only check the first dof)
              if (cell->mg_vertex_dof_index(cell->level(), vertex, 0) == numbers::invalid_dof_index)
                for (unsigned int d=0; d<cell->get_fe().dofs_per_vertex; ++d)
                  cell->set_mg_vertex_dof_index (cell->level(), vertex, d, next_free_dof++);

          // for the lines
          if (cell->get_fe().dofs_per_line > 0)
            for (unsigned int l=0; l<GeometryInfo<3>::lines_per_cell; ++l)
              {
                typename DoFHandler<dim,spacedim>::line_iterator line = cell->line(l);

                // distribute dofs if necessary:
                // check whether line dof is already
                // numbered (check only first dof)
                if (line->mg_dof_index(cell->level(), 0) == numbers::invalid_dof_index)
                  // if not: distribute dofs
                  for (unsigned int d=0; d<cell->get_fe().dofs_per_line; ++d)
                    line->set_mg_dof_index (cell->level(), d, next_free_dof++);
              };

          // for the quads
          if (cell->get_fe().dofs_per_quad > 0)
            for (unsigned int q=0; q<GeometryInfo<3>::quads_per_cell; ++q)
              {
                typename DoFHandler<dim,spacedim>::quad_iterator quad = cell->quad(q);

                // distribute dofs if necessary:
                // check whether line dof is already
                // numbered (check only first dof)
                if (quad->mg_dof_index(cell->level(), 0) == numbers::invalid_dof_index)
                  // if not: distribute dofs
                  for (unsigned int d=0; d<cell->get_fe().dofs_per_quad; ++d)
                    quad->set_mg_dof_index (cell->level(), d, next_free_dof++);
              };


          // dofs of cell
          if (cell->get_fe().dofs_per_hex > 0)
            for (unsigned int d=0; d<cell->get_fe().dofs_per_hex; ++d)
              cell->set_mg_dof_index (cell->level(), d, next_free_dof++);


          // note that this cell has
          // been processed
          cell->set_user_flag ();

          return next_free_dof;
        }


        template <int dim, int spacedim>
        static
        unsigned int
        distribute_dofs_on_level (const unsigned int        offset,
                                  const types::subdomain_id level_subdomain_id,
                                  DoFHandler<dim,spacedim> &dof_handler,
                                  const unsigned int level)
        {
          const dealii::Triangulation<dim,spacedim> &tria
            = dof_handler.get_triangulation();
          Assert (tria.n_levels() > 0, ExcMessage("Empty triangulation"));
          if (level>=tria.n_levels())
            return 0; //this is allowed for multigrid

          // Clear user flags because we will
          // need them. But first we save
          // them and make sure that we
          // restore them later such that at
          // the end of this function the
          // Triangulation will be in the
          // same state as it was at the
          // beginning of this function.
          std::vector<bool> user_flags;
          tria.save_user_flags(user_flags);
          const_cast<dealii::Triangulation<dim,spacedim> &>(tria).clear_user_flags ();

          unsigned int next_free_dof = offset;
          typename DoFHandler<dim,spacedim>::level_cell_iterator
          cell = dof_handler.begin(level),
          endc = dof_handler.end(level);

          for (; cell != endc; ++cell)
            if ((level_subdomain_id == numbers::invalid_subdomain_id)
                ||
                (cell->level_subdomain_id() == level_subdomain_id))
              next_free_dof
                = Implementation::distribute_mg_dofs_on_cell (dof_handler, cell, next_free_dof);

          // finally restore the user flags
          const_cast<dealii::Triangulation<dim,spacedim> &>(tria).load_user_flags(user_flags);

          return next_free_dof;
        }


        /* --------------------- renumber_dofs functionality ---------------- */


        /**
         * Implementation of DoFHandler::renumber_dofs()
         *
         * If the second argument has any elements set, elements of
         * the then the vector of new numbers do not relate to the old
         * DoF number but instead to the index of the old DoF number
         * within the set of locally owned DoFs.
         *
         * (The IndexSet argument is not used in 1d because we only need
         * it for parallel meshes and 1d doesn't support that right now.)
         */
        template <int spacedim>
        static
        void
        renumber_dofs (const std::vector<types::global_dof_index> &new_numbers,
                       const IndexSet                             &indices,
                       DoFHandler<1,spacedim>                     &dof_handler,
                       const bool                                  check_validity)
        {
          (void)indices;
          Assert (indices == IndexSet(0), ExcNotImplemented());

          // we can not use cell iterators in this function since then
          // we would renumber the dofs on the interface of two cells
          // more than once. Anyway, this way it's not only more
          // correct but also faster; note, however, that dof numbers
          // may be invalid_dof_index, namely when the appropriate
          // vertex/line/etc is unused
          for (std::vector<types::global_dof_index>::iterator
               i=dof_handler.vertex_dofs.begin();
               i!=dof_handler.vertex_dofs.end(); ++i)
            if (*i != numbers::invalid_dof_index)
              *i = new_numbers[*i];
            else if (check_validity)
              // if index is invalid_dof_index: check if this one
              // really is unused
              Assert (dof_handler.get_triangulation()
                      .vertex_used((i-dof_handler.vertex_dofs.begin()) /
                                   dof_handler.selected_fe->dofs_per_vertex)
                      == false,
                      ExcInternalError ());

          for (unsigned int level=0; level<dof_handler.levels.size(); ++level)
            for (std::vector<types::global_dof_index>::iterator
                 i=dof_handler.levels[level]->dof_object.dofs.begin();
                 i!=dof_handler.levels[level]->dof_object.dofs.end(); ++i)
              if (*i != numbers::invalid_dof_index)
                *i = new_numbers[*i];

          // update the cache used for cell dof indices
          for (typename DoFHandler<1,spacedim>::level_cell_iterator
               cell = dof_handler.begin();
               cell != dof_handler.end(); ++cell)
            cell->update_cell_dof_indices_cache ();
        }



        template <int spacedim>
        static
        void
        renumber_mg_dofs (const std::vector<dealii::types::global_dof_index> &new_numbers,
                          const IndexSet                                     &indices,
                          DoFHandler<1,spacedim>                             &dof_handler,
                          const unsigned int                                  level,
                          const bool                                          check_validity)
        {
          Assert (level<dof_handler.get_triangulation().n_levels(),
                  ExcInternalError());

          for (typename std::vector<typename DoFHandler<1,spacedim>::MGVertexDoFs>::iterator
               i=dof_handler.mg_vertex_dofs.begin();
               i!=dof_handler.mg_vertex_dofs.end();
               ++i)
            // if the present vertex lives on the current level
            if ((i->get_coarsest_level() <= level) &&
                (i->get_finest_level() >= level))
              for (unsigned int d=0; d<dof_handler.get_fe().dofs_per_vertex; ++d)
                {
                  const dealii::types::global_dof_index idx = i->get_index (level, d);
                  if (check_validity)
                    Assert(idx != numbers::invalid_dof_index, ExcInternalError ());

                  if (idx != numbers::invalid_dof_index)
                    i->set_index (level, d,
                                  (indices.size() == 0)?
                                  (new_numbers[idx]) :
                                  (new_numbers[indices.index_within_set(idx)]));
                }


          for (std::vector<types::global_dof_index>::iterator
               i=dof_handler.mg_levels[level]->dof_object.dofs.begin();
               i!=dof_handler.mg_levels[level]->dof_object.dofs.end();
               ++i)
            {
              if (*i != numbers::invalid_dof_index)
                {
                  Assert(*i<new_numbers.size(), ExcInternalError());
                  *i = (indices.size() == 0)?
                       (new_numbers[*i]) :
                       (new_numbers[indices.index_within_set(*i)]);
                }
            }
        }



        template <int spacedim>
        static
        void
        renumber_dofs (const std::vector<types::global_dof_index> &new_numbers,
                       const IndexSet                             &indices,
                       DoFHandler<2,spacedim>                     &dof_handler,
                       const bool                                  check_validity)
        {
          // we can not use cell iterators in this function since then
          // we would renumber the dofs on the interface of two cells
          // more than once. Anyway, this way it's not only more
          // correct but also faster; note, however, that dof numbers
          // may be invalid_dof_index, namely when the appropriate
          // vertex/line/etc is unused
          for (std::vector<types::global_dof_index>::iterator
               i=dof_handler.vertex_dofs.begin();
               i!=dof_handler.vertex_dofs.end(); ++i)
<<<<<<< HEAD
            if (*i != numbers::invalid_dof_index)
              *i = (indices.n_elements() == 0)?
=======
            if (*i != DoFHandler<2,spacedim>::invalid_dof_index)
              *i = (indices.size() == 0)?
>>>>>>> 8f785f47
                   (new_numbers[*i]) :
                   (new_numbers[indices.index_within_set(*i)]);
            else if (check_validity)
              // if index is invalid_dof_index: check if this one
              // really is unused
              Assert (dof_handler.get_triangulation()
                      .vertex_used((i-dof_handler.vertex_dofs.begin()) /
                                   dof_handler.selected_fe->dofs_per_vertex)
                      == false,
                      ExcInternalError ());

          for (std::vector<types::global_dof_index>::iterator
               i=dof_handler.faces->lines.dofs.begin();
               i!=dof_handler.faces->lines.dofs.end(); ++i)
<<<<<<< HEAD
            if (*i != numbers::invalid_dof_index)
              *i = ((indices.n_elements() == 0) ?
=======
            if (*i != DoFHandler<2,spacedim>::invalid_dof_index)
              *i = ((indices.size() == 0) ?
>>>>>>> 8f785f47
                    new_numbers[*i] :
                    new_numbers[indices.index_within_set(*i)]);

          for (unsigned int level=0; level<dof_handler.levels.size(); ++level)
            {
              for (std::vector<types::global_dof_index>::iterator
                   i=dof_handler.levels[level]->dof_object.dofs.begin();
                   i!=dof_handler.levels[level]->dof_object.dofs.end(); ++i)
<<<<<<< HEAD
                if (*i != numbers::invalid_dof_index)
                  *i = ((indices.n_elements() == 0) ?
=======
                if (*i != DoFHandler<2,spacedim>::invalid_dof_index)
                  *i = ((indices.size() == 0) ?
>>>>>>> 8f785f47
                        new_numbers[*i] :
                        new_numbers[indices.index_within_set(*i)]);
            }

          // update the cache used for cell dof indices
          for (typename DoFHandler<2,spacedim>::level_cell_iterator
               cell = dof_handler.begin();
               cell != dof_handler.end(); ++cell)
            cell->update_cell_dof_indices_cache ();
        }



        template <int spacedim>
        static
        void
        renumber_mg_dofs (const std::vector<dealii::types::global_dof_index> &new_numbers,
                          const IndexSet                                     &indices,
                          DoFHandler<2,spacedim>                             &dof_handler,
                          const unsigned int                                  level,
                          const bool                                          check_validity)
        {
          Assert (level<dof_handler.get_triangulation().n_levels(),
                  ExcInternalError());

          for (typename std::vector<typename DoFHandler<2,spacedim>::MGVertexDoFs>::iterator i=dof_handler.mg_vertex_dofs.begin();
               i!=dof_handler.mg_vertex_dofs.end(); ++i)
            // if the present vertex lives on the present level
            if ((i->get_coarsest_level() <= level) &&
                (i->get_finest_level() >= level))
              for (unsigned int d=0; d<dof_handler.get_fe().dofs_per_vertex; ++d)
                {
                  const dealii::types::global_dof_index idx = i->get_index (level, d);
                  if (check_validity)
                    Assert(idx != numbers::invalid_dof_index, ExcInternalError ());

                  if (idx != numbers::invalid_dof_index)
                    i->set_index (level, d/*, dof_handler.get_fe().dofs_per_vertex*/,
                                  ((indices.size() == 0) ?
                                   new_numbers[idx] :
                                   new_numbers[indices.index_within_set(idx)]));
                }

          if (dof_handler.get_fe().dofs_per_line > 0)
            {
              // save user flags as they will be modified
              std::vector<bool> user_flags;
              dof_handler.get_triangulation().save_user_flags(user_flags);
              const_cast<dealii::Triangulation<2,spacedim> &>(dof_handler.get_triangulation()).clear_user_flags ();

              // flag all lines adjacent to cells of the current
              // level, as those lines logically belong to the same
              // level as the cell, at least for for isotropic
              // refinement
              typename DoFHandler<2,spacedim>::level_cell_iterator cell,
                       endc = dof_handler.end(level);
              for (cell = dof_handler.begin(level); cell != endc; ++cell)
                for (unsigned int line=0; line < GeometryInfo<2>::faces_per_cell; ++line)
                  cell->face(line)->set_user_flag();

              for (typename DoFHandler<2,spacedim>::cell_iterator cell = dof_handler.begin();
                   cell != dof_handler.end(); ++cell)
                for (unsigned int l=0; l<GeometryInfo<2>::lines_per_cell; ++l)
                  if (cell->line(l)->user_flag_set())
                    {
                      for (unsigned int d=0; d<dof_handler.get_fe().dofs_per_line; ++d)
                        {
                          const dealii::types::global_dof_index idx = cell->line(l)->mg_dof_index(level, d);
                          if (check_validity)
                            Assert(idx != numbers::invalid_dof_index, ExcInternalError ());

<<<<<<< HEAD
                          if (idx != numbers::invalid_dof_index)
                            cell->line(l)->set_mg_dof_index (level, d, ((indices.n_elements() == 0) ?
=======
                          if (idx != DoFHandler<1>::invalid_dof_index)
                            cell->line(l)->set_mg_dof_index (level, d, ((indices.size() == 0) ?
>>>>>>> 8f785f47
                                                                        new_numbers[idx] :
                                                                        new_numbers[indices.index_within_set(idx)]));
                        }
                      cell->line(l)->clear_user_flag();
                    }
              // finally, restore user flags
              const_cast<dealii::Triangulation<2,spacedim> &>(dof_handler.get_triangulation()).load_user_flags (user_flags);
            }

          for (std::vector<types::global_dof_index>::iterator i=dof_handler.mg_levels[level]->dof_object.dofs.begin();
               i!=dof_handler.mg_levels[level]->dof_object.dofs.end(); ++i)
            {
              if (*i != numbers::invalid_dof_index)
                {
                  Assert(*i<new_numbers.size(), ExcInternalError());
                  *i = ((indices.size() == 0) ?
                        new_numbers[*i] :
                        new_numbers[indices.index_within_set(*i)]);
                }
            }
        }



        template <int spacedim>
        static
        void
        renumber_dofs (const std::vector<types::global_dof_index> &new_numbers,
                       const IndexSet                             &indices,
                       DoFHandler<3,spacedim>                     &dof_handler,
                       const bool                                  check_validity)
        {
          // we can not use cell iterators in this function since then
          // we would renumber the dofs on the interface of two cells
          // more than once. Anyway, this way it's not only more
          // correct but also faster; note, however, that dof numbers
          // may be invalid_dof_index, namely when the appropriate
          // vertex/line/etc is unused
          for (std::vector<types::global_dof_index>::iterator
               i=dof_handler.vertex_dofs.begin();
               i!=dof_handler.vertex_dofs.end(); ++i)
<<<<<<< HEAD
            if (*i != numbers::invalid_dof_index)
              *i = ((indices.n_elements() == 0) ?
=======
            if (*i != DoFHandler<3,spacedim>::invalid_dof_index)
              *i = ((indices.size() == 0) ?
>>>>>>> 8f785f47
                    new_numbers[*i] :
                    new_numbers[indices.index_within_set(*i)]);
            else if (check_validity)
              // if index is invalid_dof_index: check if this one
              // really is unused
              Assert (dof_handler.get_triangulation()
                      .vertex_used((i-dof_handler.vertex_dofs.begin()) /
                                   dof_handler.selected_fe->dofs_per_vertex)
                      == false,
                      ExcInternalError ());

          for (std::vector<types::global_dof_index>::iterator
               i=dof_handler.faces->lines.dofs.begin();
               i!=dof_handler.faces->lines.dofs.end(); ++i)
<<<<<<< HEAD
            if (*i != numbers::invalid_dof_index)
              *i = ((indices.n_elements() == 0) ?
=======
            if (*i != DoFHandler<3,spacedim>::invalid_dof_index)
              *i = ((indices.size() == 0) ?
>>>>>>> 8f785f47
                    new_numbers[*i] :
                    new_numbers[indices.index_within_set(*i)]);
          for (std::vector<types::global_dof_index>::iterator
               i=dof_handler.faces->quads.dofs.begin();
               i!=dof_handler.faces->quads.dofs.end(); ++i)
<<<<<<< HEAD
            if (*i != numbers::invalid_dof_index)
              *i = ((indices.n_elements() == 0) ?
=======
            if (*i != DoFHandler<3,spacedim>::invalid_dof_index)
              *i = ((indices.size() == 0) ?
>>>>>>> 8f785f47
                    new_numbers[*i] :
                    new_numbers[indices.index_within_set(*i)]);

          for (unsigned int level=0; level<dof_handler.levels.size(); ++level)
            {
              for (std::vector<types::global_dof_index>::iterator
                   i=dof_handler.levels[level]->dof_object.dofs.begin();
                   i!=dof_handler.levels[level]->dof_object.dofs.end(); ++i)
<<<<<<< HEAD
                if (*i != numbers::invalid_dof_index)
                  *i = ((indices.n_elements() == 0) ?
=======
                if (*i != DoFHandler<3,spacedim>::invalid_dof_index)
                  *i = ((indices.size() == 0) ?
>>>>>>> 8f785f47
                        new_numbers[*i] :
                        new_numbers[indices.index_within_set(*i)]);
            }

          // update the cache used for cell dof indices
          for (typename DoFHandler<3,spacedim>::level_cell_iterator
               cell = dof_handler.begin();
               cell != dof_handler.end(); ++cell)
            cell->update_cell_dof_indices_cache ();
        }



        template <int spacedim>
        static
        void
        renumber_mg_dofs (const std::vector<dealii::types::global_dof_index> &new_numbers,
                          const IndexSet                                     &indices,
                          DoFHandler<3,spacedim>                             &dof_handler,
                          const unsigned int                                  level,
                          const bool                                          check_validity)
        {
          Assert (level<dof_handler.get_triangulation().n_levels(),
                  ExcInternalError());

          for (typename std::vector<typename DoFHandler<3,spacedim>::MGVertexDoFs>::iterator i=dof_handler.mg_vertex_dofs.begin();
               i!=dof_handler.mg_vertex_dofs.end(); ++i)
            // if the present vertex lives on the present level
            if ((i->get_coarsest_level() <= level) &&
                (i->get_finest_level() >= level))
              for (unsigned int d=0; d<dof_handler.get_fe().dofs_per_vertex; ++d)
                {
                  const dealii::types::global_dof_index idx = i->get_index (level, d);
                  if (check_validity)
                    Assert(idx != numbers::invalid_dof_index, ExcInternalError ());

                  if (idx != numbers::invalid_dof_index)
                    i->set_index (level, d,
                                  ((indices.size() == 0) ?
                                   new_numbers[idx] :
                                   new_numbers[indices.index_within_set(idx)]));
                }

          if (dof_handler.get_fe().dofs_per_line > 0 ||
              dof_handler.get_fe().dofs_per_quad > 0)
            {
              // save user flags as they will be modified
              std::vector<bool> user_flags;
              dof_handler.get_triangulation().save_user_flags(user_flags);
              const_cast<dealii::Triangulation<3,spacedim> &>(dof_handler.get_triangulation()).clear_user_flags ();

              // flag all lines adjacent to cells of the current
              // level, as those lines logically belong to the same
              // level as the cell, at least for isotropic refinement
              typename DoFHandler<3,spacedim>::level_cell_iterator cell,
                       endc = dof_handler.end(level);
              for (cell = dof_handler.begin(level); cell != endc; ++cell)
                for (unsigned int line=0; line < GeometryInfo<3>::lines_per_cell; ++line)
                  cell->line(line)->set_user_flag();

              for (typename DoFHandler<3,spacedim>::cell_iterator cell = dof_handler.begin();
                   cell != dof_handler.end(); ++cell)
                for (unsigned int l=0; l<GeometryInfo<3>::lines_per_cell; ++l)
                  if (cell->line(l)->user_flag_set())
                    {
                      for (unsigned int d=0; d<dof_handler.get_fe().dofs_per_line; ++d)
                        {
                          const dealii::types::global_dof_index idx = cell->line(l)->mg_dof_index(level, d);
                          if (check_validity)
                            Assert(idx != numbers::invalid_dof_index, ExcInternalError ());

<<<<<<< HEAD
                          if (idx != numbers::invalid_dof_index)
                            cell->line(l)->set_mg_dof_index (level, d, ((indices.n_elements() == 0) ?
=======
                          if (idx != DoFHandler<3>::invalid_dof_index)
                            cell->line(l)->set_mg_dof_index (level, d, ((indices.size() == 0) ?
>>>>>>> 8f785f47
                                                                        new_numbers[idx] :
                                                                        new_numbers[indices.index_within_set(idx)]));
                        }
                      cell->line(l)->clear_user_flag();
                    }

              // flag all quads adjacent to cells of the current level, as
              // those quads logically belong to the same level as the cell,
              // at least for isotropic refinement
              for (cell = dof_handler.begin(level); cell != endc; ++cell)
                for (unsigned int quad=0; quad < GeometryInfo<3>::quads_per_cell; ++quad)
                  cell->quad(quad)->set_user_flag();

              for (typename DoFHandler<3,spacedim>::cell_iterator cell = dof_handler.begin();
                   cell != dof_handler.end(); ++cell)
                for (unsigned int l=0; l<GeometryInfo<3>::quads_per_cell; ++l)
                  if (cell->quad(l)->user_flag_set())
                    {
                      for (unsigned int d=0; d<dof_handler.get_fe().dofs_per_quad; ++d)
                        {
                          const dealii::types::global_dof_index idx = cell->quad(l)->mg_dof_index(level, d);
                          if (check_validity)
                            Assert(idx != numbers::invalid_dof_index, ExcInternalError ());

<<<<<<< HEAD
                          if (idx != numbers::invalid_dof_index)
                            cell->quad(l)->set_mg_dof_index (level, d, ((indices.n_elements() == 0) ?
=======
                          if (idx != DoFHandler<1>::invalid_dof_index)
                            cell->quad(l)->set_mg_dof_index (level, d, ((indices.size() == 0) ?
>>>>>>> 8f785f47
                                                                        new_numbers[idx] :
                                                                        new_numbers[indices.index_within_set(idx)]));
                        }
                      cell->quad(l)->clear_user_flag();
                    }

              // finally, restore user flags
              const_cast<dealii::Triangulation<3,spacedim> &>(dof_handler.get_triangulation()).load_user_flags (user_flags);
            }

          for (std::vector<types::global_dof_index>::iterator i=dof_handler.mg_levels[level]->dof_object.dofs.begin();
               i!=dof_handler.mg_levels[level]->dof_object.dofs.end(); ++i)
            {
              if (*i != numbers::invalid_dof_index)
                {
                  Assert(*i<new_numbers.size(), ExcInternalError());
                  *i = ((indices.size() == 0) ?
                        new_numbers[*i] :
                        new_numbers[indices.index_within_set(*i)]);
                }
            }
        }


      };



      /* --------------------- class PolicyBase ---------------- */

      template <int dim, int spacedim>
      PolicyBase<dim,spacedim>::~PolicyBase ()
      {}


      /* --------------------- class Sequential ---------------- */


      template <int dim, int spacedim>
      void
      Sequential<dim,spacedim>::
      distribute_dofs (DoFHandler<dim,spacedim> &dof_handler,
                       NumberCache &number_cache_current ) const
      {
        const types::global_dof_index n_dofs =
          Implementation::distribute_dofs (0,
                                           numbers::invalid_subdomain_id,
                                           dof_handler);

        // now set the elements of the
        // number cache appropriately
        NumberCache number_cache;
        number_cache.n_global_dofs        = n_dofs;
        number_cache.n_locally_owned_dofs = number_cache.n_global_dofs;

        number_cache.locally_owned_dofs
          = IndexSet (number_cache.n_global_dofs);
        number_cache.locally_owned_dofs.add_range (0,
                                                   number_cache.n_global_dofs);
        number_cache.locally_owned_dofs.compress();

        number_cache.n_locally_owned_dofs_per_processor
          = std::vector<types::global_dof_index> (1,
                                                  number_cache.n_global_dofs);

        number_cache.locally_owned_dofs_per_processor
          = std::vector<IndexSet> (1,
                                   number_cache.locally_owned_dofs);
        number_cache_current = number_cache;
      }



      template <int dim, int spacedim>
      void
      Sequential<dim,spacedim>::
      distribute_mg_dofs (DoFHandler<dim,spacedim> &dof_handler,
                          std::vector<NumberCache> &number_caches) const
      {
        std::vector<bool> user_flags;

        dof_handler.get_triangulation().save_user_flags (user_flags);
        const_cast<dealii::Triangulation<dim, spacedim>&>(dof_handler.get_triangulation()).clear_user_flags ();

        for (unsigned int level = 0; level < dof_handler.get_triangulation().n_levels(); ++level)
          {
            types::global_dof_index next_free_dof = Implementation::distribute_dofs_on_level(0, numbers::invalid_subdomain_id, dof_handler, level);

            number_caches[level].n_global_dofs = next_free_dof;
            number_caches[level].n_locally_owned_dofs = next_free_dof;
            number_caches[level].locally_owned_dofs = complete_index_set(next_free_dof);
            number_caches[level].locally_owned_dofs_per_processor.resize(1);
            number_caches[level].locally_owned_dofs_per_processor[0] = complete_index_set(next_free_dof);
            number_caches[level].n_locally_owned_dofs_per_processor.resize(1);
            number_caches[level].n_locally_owned_dofs_per_processor[0] = next_free_dof;
          }
        const_cast<dealii::Triangulation<dim, spacedim>&>(dof_handler.get_triangulation()).load_user_flags (user_flags);
      }



      template <int dim, int spacedim>
      void
      Sequential<dim,spacedim>::
      renumber_dofs (const std::vector<types::global_dof_index> &new_numbers,
                     dealii::DoFHandler<dim,spacedim> &dof_handler,
                     NumberCache &number_cache_current) const
      {
        Implementation::renumber_dofs (new_numbers, IndexSet(0),
                                       dof_handler, true);

        // in the sequential case, the number cache should not have changed but we
        // have to set the elements of the structure appropriately anyway
        NumberCache number_cache;
        number_cache.n_global_dofs        = dof_handler.n_dofs();
        number_cache.n_locally_owned_dofs = number_cache.n_global_dofs;

        number_cache.locally_owned_dofs
          = IndexSet (number_cache.n_global_dofs);
        number_cache.locally_owned_dofs.add_range (0,
                                                   number_cache.n_global_dofs);
        number_cache.locally_owned_dofs.compress();

        number_cache.n_locally_owned_dofs_per_processor
          = std::vector<types::global_dof_index> (1,
                                                  number_cache.n_global_dofs);

        number_cache.locally_owned_dofs_per_processor
          = std::vector<IndexSet> (1,
                                   number_cache.locally_owned_dofs);
        number_cache_current = number_cache;
      }


      /* --------------------- class ParallelShared ---------------- */

      template <int dim, int spacedim>
      void
      ParallelShared<dim,spacedim>::
      distribute_dofs (DoFHandler<dim,spacedim> &dof_handler,
                       NumberCache &number_cache) const
      {
        // If the underlying shared::Tria allows artificial cells, we need to do
        // some tricks here to make Sequential algorithms play nicely.
        // Namely, we first restore the original partition (without artificial cells)
        // and then turn artificial cells on at the end of this function.
        const parallel::shared::Triangulation<dim, spacedim> *tr =
          (dynamic_cast<const parallel::shared::Triangulation<dim, spacedim>*> (&dof_handler.get_triangulation()));
        Assert(tr != nullptr, ExcInternalError());
        typename parallel::shared::Triangulation<dim,spacedim>::active_cell_iterator
        cell = dof_handler.get_triangulation().begin_active(),
        endc = dof_handler.get_triangulation().end();
        std::vector<types::subdomain_id> current_subdomain_ids(tr->n_active_cells());
        const std::vector<types::subdomain_id> &true_subdomain_ids = tr->get_true_subdomain_ids_of_cells();
        if (tr->with_artificial_cells())
          for (unsigned int index=0; cell != endc; cell++, index++)
            {
              current_subdomain_ids[index] = cell->subdomain_id();
              cell->set_subdomain_id(true_subdomain_ids[index]);
            }

        // let the sequential algorithm do its magic, then sort DoF indices
        // by subdomain
        Sequential<dim,spacedim>::distribute_dofs (dof_handler,number_cache);
        DoFRenumbering::subdomain_wise (dof_handler);

        // dofrenumbering will reset subdomains, this is ugly but we need to do it again:
        cell = tr->begin_active();
        if (tr->with_artificial_cells())
          for (unsigned int index=0; cell != endc; cell++, index++)
            cell->set_subdomain_id(true_subdomain_ids[index]);

        number_cache.locally_owned_dofs_per_processor = DoFTools::locally_owned_dofs_per_subdomain (dof_handler);
        number_cache.locally_owned_dofs = number_cache.locally_owned_dofs_per_processor[dof_handler.get_triangulation().locally_owned_subdomain()];
        number_cache.n_locally_owned_dofs_per_processor.resize (number_cache.locally_owned_dofs_per_processor.size());
        for (unsigned int i = 0; i < number_cache.n_locally_owned_dofs_per_processor.size(); i++)
          number_cache.n_locally_owned_dofs_per_processor[i] = number_cache.locally_owned_dofs_per_processor[i].n_elements();
        number_cache.n_locally_owned_dofs = number_cache.n_locally_owned_dofs_per_processor[dof_handler.get_triangulation().locally_owned_subdomain()];

        // restore current subdomain ids
        cell = tr->begin_active();
        if (tr->with_artificial_cells())
          for (unsigned int index=0; cell != endc; cell++, index++)
            cell->set_subdomain_id(current_subdomain_ids[index]);
      }



      template <int dim, int spacedim>
      void
      ParallelShared<dim,spacedim>::
      distribute_mg_dofs (DoFHandler<dim,spacedim> &dof_handler,
                          std::vector<NumberCache> &number_caches) const
      {
        // first, call the sequential function to distribute dofs
        Sequential<dim,spacedim>::distribute_mg_dofs (dof_handler, number_caches);
        // now we need to update the number cache. This part is not yet implemented.
        AssertThrow(false,ExcNotImplemented());
      }



      template <int dim, int spacedim>
      void
      ParallelShared<dim,spacedim>::
      renumber_dofs (const std::vector<types::global_dof_index> &new_numbers,
                     dealii::DoFHandler<dim,spacedim>           &dof_handler,
                     NumberCache                                &number_cache) const
      {

#ifndef DEAL_II_WITH_MPI
        (void)new_numbers;
        (void)dof_handler;
        (void)number_cache;
        Assert (false, ExcNotImplemented());
#else
        // Similar to distribute_dofs() we need to have a special treatment in
        // case artificial cells are present.
        const parallel::shared::Triangulation<dim, spacedim> *tr =
          (dynamic_cast<const parallel::shared::Triangulation<dim, spacedim>*> (&dof_handler.get_triangulation()));
        Assert(tr != nullptr, ExcInternalError());

        typename parallel::shared::Triangulation<dim,spacedim>::active_cell_iterator
        cell = dof_handler.get_triangulation().begin_active(),
        endc = dof_handler.get_triangulation().end();
        std::vector<types::subdomain_id> current_subdomain_ids(tr->n_active_cells());
        const std::vector<types::subdomain_id> &true_subdomain_ids = tr->get_true_subdomain_ids_of_cells();
        if (tr->with_artificial_cells())
          for (unsigned int index=0; cell != endc; cell++, index++)
            {
              current_subdomain_ids[index] = cell->subdomain_id();
              cell->set_subdomain_id(true_subdomain_ids[index]);
            }

        std::vector<types::global_dof_index> global_gathered_numbers (dof_handler.n_dofs (), 0);
        // as we call DoFRenumbering::subdomain_wise (dof_handler) from distribute_dofs(),
        // we need to support sequential-like input.
        // Distributed-like input from, for example, component_wise renumbering is also supported.
        if (new_numbers.size () == dof_handler.n_dofs ())
          {
            global_gathered_numbers = new_numbers;
          }
        else
          {
            Assert(new_numbers.size() == dof_handler.locally_owned_dofs().n_elements(),
                   ExcInternalError());
            const unsigned int n_cpu = Utilities::MPI::n_mpi_processes (tr->get_communicator ());
            std::vector<types::global_dof_index> gathered_new_numbers (dof_handler.n_dofs (), 0);
            Assert(Utilities::MPI::this_mpi_process (tr->get_communicator ()) ==
                   dof_handler.get_triangulation().locally_owned_subdomain (),
                   ExcInternalError())

            // gather new numbers among processors into one vector
            {
              std::vector<types::global_dof_index> new_numbers_copy (new_numbers);

              // store the number of elements that are to be received from each process
              std::vector<int> rcounts(n_cpu);

              types::global_dof_index shift = 0;
              // set rcounts based on new_numbers:
              int cur_count = new_numbers_copy.size ();
              int ierr = MPI_Allgather (&cur_count,  1, MPI_INT,
                                        &rcounts[0], 1, MPI_INT,
                                        tr->get_communicator ());
              AssertThrowMPI(ierr);

              // compute the displacements (relative to recvbuf)
              // at which to place the incoming data from process i
              std::vector<int> displacements(n_cpu);
              for (unsigned int i = 0; i < n_cpu; i++)
                {
                  displacements[i]  = shift;
                  shift            += rcounts[i];
                }
              Assert(((int)new_numbers_copy.size()) ==
                     rcounts[Utilities::MPI::this_mpi_process (tr->get_communicator ())],
                     ExcInternalError());
              ierr = MPI_Allgatherv (&new_numbers_copy[0],     new_numbers_copy.size (),
                                     DEAL_II_DOF_INDEX_MPI_TYPE,
                                     &gathered_new_numbers[0], &rcounts[0],
                                     &displacements[0],
                                     DEAL_II_DOF_INDEX_MPI_TYPE,
                                     tr->get_communicator ());
              AssertThrowMPI(ierr);
            }

            // put new numbers according to the current locally_owned_dofs_per_processor IndexSets
            types::global_dof_index shift = 0;
            // flag_1 and flag_2 are
            // used to control that there is a
            // one-to-one relation between old and new DoFs.
            std::vector<unsigned int> flag_1 (dof_handler.n_dofs (), 0);
            std::vector<unsigned int> flag_2 (dof_handler.n_dofs (), 0);
            for (unsigned int i = 0; i < n_cpu; i++)
              {
                const IndexSet &iset =
                  number_cache.locally_owned_dofs_per_processor[i];
                for (types::global_dof_index ind = 0;
                     ind < iset.n_elements (); ind++)
                  {
                    const types::global_dof_index target = iset.nth_index_in_set (ind);
                    const types::global_dof_index value  = gathered_new_numbers[shift + ind];
                    Assert(target < dof_handler.n_dofs(), ExcInternalError());
                    Assert(value  < dof_handler.n_dofs(), ExcInternalError());
                    global_gathered_numbers[target] = value;
                    flag_1[target]++;
                    flag_2[value]++;
                  }
                shift += iset.n_elements ();
              }

            Assert(*std::max_element(flag_1.begin(), flag_1.end()) == 1,
                   ExcInternalError());
            Assert(*std::min_element(flag_1.begin(), flag_1.end()) == 1,
                   ExcInternalError());
            Assert((*std::max_element(flag_2.begin(), flag_2.end())) == 1,
                   ExcInternalError());
            Assert((*std::min_element(flag_2.begin(), flag_2.end())) == 1,
                   ExcInternalError());
          }

        Sequential<dim, spacedim>::renumber_dofs (global_gathered_numbers, dof_handler, number_cache);
        // correct number_cache:
        number_cache.locally_owned_dofs_per_processor =
          DoFTools::locally_owned_dofs_per_subdomain (dof_handler);
        number_cache.locally_owned_dofs =
          number_cache.locally_owned_dofs_per_processor[dof_handler.get_triangulation().locally_owned_subdomain ()];
        // sequential renumbering returns a vector of size 1 here,
        // correct this:
        number_cache.n_locally_owned_dofs_per_processor.resize(number_cache.locally_owned_dofs_per_processor.size());
        for (unsigned int i = 0;
             i < number_cache.n_locally_owned_dofs_per_processor.size (); i++)
          number_cache.n_locally_owned_dofs_per_processor[i] = number_cache.locally_owned_dofs_per_processor[i].n_elements ();

        number_cache.n_locally_owned_dofs =
          number_cache.n_locally_owned_dofs_per_processor[dof_handler.get_triangulation().locally_owned_subdomain ()];

        // restore artificial cells
        cell = tr->begin_active();
        if (tr->with_artificial_cells())
          for (unsigned int index=0; cell != endc; cell++, index++)
            cell->set_subdomain_id(current_subdomain_ids[index]);
#endif
      }

      /* --------------------- class ParallelDistributed ---------------- */

#ifdef DEAL_II_WITH_P4EST

      namespace
      {
        /**
         * A structure that allows the transfer of DoF indices from one processor
         * to another. It corresponds to a packed buffer that stores a list of
         * cells (in the form of a list of coarse mesh index -- i.e., the tree_index
         * of the cell, and a corresponding list of quadrants within these trees),
         * and a long array of DoF indices.
         *
         * The list of DoF indices stores first the number of indices for the
         * first cell (=tree index and quadrant), then the indices for that cell,
         * then the number of indices of the second cell, then the actual indices
         * of the second cell, etc.
         *
         * The DoF indices array may or may not be used by algorithms using this
         * class.
         */
        template <int dim>
        struct CellDataTransferBuffer
        {
          std::vector<unsigned int>                                           tree_index;
          std::vector<typename dealii::internal::p4est::types<dim>::quadrant> quadrants;
          std::vector<dealii::types::global_dof_index>                        dof_numbers_and_indices;


          unsigned int bytes_for_buffer () const
          {
            return (sizeof(unsigned int)*2 +
                    tree_index.size() * sizeof(unsigned int) +
                    quadrants.size() * sizeof(typename dealii::internal::p4est
                                              ::types<dim>::quadrant) +
                    dof_numbers_and_indices.size() * sizeof(dealii::types::global_dof_index));
          }


          /**
           * Write the data of this object to a stream for the purpose of
           * serialization.
           */
          template <class Archive>
          void save (Archive &ar,
                     const unsigned int /*version*/) const
          {
            // we would like to directly serialize the 'quadrants' vector,
            // but the element type is internal to p4est and does not
            // know how to serialize itself. consequently, first copy it over
            // to an array of bytes, and then serialize that
            std::vector<char> quadrants_as_chars (sizeof(quadrants[0]) * quadrants.size());
            std::memcpy(&quadrants_as_chars[0],
                        &quadrants[0],
                        quadrants_as_chars.size());

            // now serialize everything
            ar &quadrants_as_chars
            &tree_index
            &dof_numbers_and_indices;
          }

          /**
           * Read the data of this object from a stream for the purpose of
           * serialization. Throw away the previous content.
           */
          template <class Archive>
          void load (Archive &ar,
                     const unsigned int /*version*/)
          {
            // undo the copying trick from the 'save' function
            std::vector<char> quadrants_as_chars;
            ar &quadrants_as_chars
            &tree_index
            &dof_numbers_and_indices;

            quadrants.resize (quadrants_as_chars.size() / sizeof(quadrants[0]));
            std::memcpy(&quadrants[0],
                        &quadrants_as_chars[0],
                        quadrants_as_chars.size());
          }

          BOOST_SERIALIZATION_SPLIT_MEMBER()


          /**
           * Pack the data that corresponds to this object into a buffer in
           * the form of a vector of chars and return it.
           */
          std::vector<char>
          pack_data () const
          {
            // set up a buffer and then use it as the target of a compressing
            // stream into which we serialize the current object
            std::vector<char> buffer;
            {
              boost::iostreams::filtering_ostream out;
              out.push(boost::iostreams::gzip_compressor
                       (boost::iostreams::gzip_params
                        (boost::iostreams::gzip::best_compression)));
              out.push(boost::iostreams::back_inserter(buffer));

              boost::archive::binary_oarchive archive(out);

              archive << *this;
              out.flush();
            }

            return buffer;
          }


          /**
           * Given a buffer in the form of an array of chars, unpack it and
           * restore the current object to the state that it was when
           * it was packed into said buffer by the pack_data() function.
           */
          void unpack_data (const std::vector<char> &buffer)
          {
            std::string decompressed_buffer;

            // first decompress the buffer
            {
              boost::iostreams::filtering_ostream decompressing_stream;
              decompressing_stream.push(boost::iostreams::gzip_decompressor());
              decompressing_stream.push(boost::iostreams::back_inserter(decompressed_buffer));

              for (const auto p : buffer)
                decompressing_stream << p;
            }

            // then restore the object from the buffer
            std::istringstream in(decompressed_buffer);
            boost::archive::binary_iarchive archive(in);

            archive >> *this;
          }
        };



        template <int dim, int spacedim>
        void
        fill_dofindices_recursively (const typename parallel::distributed::Triangulation<dim,spacedim> &tria,
                                     const unsigned int tree_index,
                                     const typename DoFHandler<dim,spacedim>::level_cell_iterator &dealii_cell,
                                     const typename dealii::internal::p4est::types<dim>::quadrant &p4est_cell,
                                     const std::map<unsigned int, std::set<dealii::types::subdomain_id> > &vertices_with_ghost_neighbors,
                                     std::map<dealii::types::subdomain_id, CellDataTransferBuffer<dim>> &needs_to_get_cell)
        {
          // see if we have to recurse...
          if (dealii_cell->has_children())
            {
              typename dealii::internal::p4est::types<dim>::quadrant
              p4est_child[GeometryInfo<dim>::max_children_per_cell];
              internal::p4est::init_quadrant_children<dim>(p4est_cell, p4est_child);


              for (unsigned int c=0; c<GeometryInfo<dim>::max_children_per_cell; ++c)
                fill_dofindices_recursively<dim,spacedim>(tria,
                                                          tree_index,
                                                          dealii_cell->child(c),
                                                          p4est_child[c],
                                                          vertices_with_ghost_neighbors,
                                                          needs_to_get_cell);
              return;
            }

          // we're at a leaf cell. see if the cell is flagged as
          // interesting. note that we have only flagged our own cells
          // before
          if (dealii_cell->user_flag_set() && !dealii_cell->is_ghost())
            {
              Assert (!dealii_cell->is_artificial(), ExcInternalError());

              // check each vertex if it is interesting and push
              // dofindices if yes
              std::set<dealii::types::subdomain_id> send_to;
              for (unsigned int v=0; v<GeometryInfo<dim>::vertices_per_cell; ++v)
                {
                  const std::map<unsigned int, std::set<dealii::types::subdomain_id> >::const_iterator
                  neighbor_subdomains_of_vertex
                    = vertices_with_ghost_neighbors.find (dealii_cell->vertex_index(v));

                  if (neighbor_subdomains_of_vertex ==
                      vertices_with_ghost_neighbors.end())
                    continue;

                  Assert(neighbor_subdomains_of_vertex->second.size()!=0,
                         ExcInternalError());

                  send_to.insert(neighbor_subdomains_of_vertex->second.begin(),
                                 neighbor_subdomains_of_vertex->second.end());
                }

              if (send_to.size() > 0)
                {
                  // this cell's dof_indices need to be sent to
                  // someone
                  std::vector<dealii::types::global_dof_index>
                  local_dof_indices (dealii_cell->get_fe().dofs_per_cell);
                  dealii_cell->get_dof_indices (local_dof_indices);

                  for (std::set<dealii::types::subdomain_id>::iterator it=send_to.begin();
                       it!=send_to.end(); ++it)
                    {
                      const dealii::types::subdomain_id subdomain = *it;

                      // get an iterator to what needs to be sent to
                      // that subdomain (if already exists), or create
                      // such an object
                      typename std::map<dealii::types::subdomain_id, CellDataTransferBuffer<dim>>::iterator
                          p
                          = needs_to_get_cell.insert (std::make_pair(subdomain,
                                                                     CellDataTransferBuffer<dim>()))
                            .first;

                      p->second.tree_index.push_back(tree_index);
                      p->second.quadrants.push_back(p4est_cell);

                      p->second.dof_numbers_and_indices.push_back(dealii_cell->get_fe().dofs_per_cell);
                      p->second.dof_numbers_and_indices.insert(p->second.dof_numbers_and_indices.end(),
                                                               local_dof_indices.begin(),
                                                               local_dof_indices.end());

                    }
                }
            }
        }

        template <int dim, int spacedim>
        void
        get_mg_dofindices_recursively (
          const parallel::distributed::Triangulation<dim,spacedim> &tria,
          const typename dealii::internal::p4est::types<dim>::quadrant &p4est_cell,
          const typename DoFHandler<dim,spacedim>::level_cell_iterator &dealii_cell,
          const typename dealii::internal::p4est::types<dim>::quadrant &quadrant,
          CellDataTransferBuffer<dim> &cell_data_transfer_buffer)
        {
          if (internal::p4est::quadrant_is_equal<dim>(p4est_cell, quadrant))
            {
              // why would somebody request a cell that is not ours?
              Assert(dealii_cell->level_subdomain_id()==tria.locally_owned_subdomain(), ExcInternalError());


              std::vector<dealii::types::global_dof_index>
              local_dof_indices (dealii_cell->get_fe().dofs_per_cell);
              dealii_cell->get_mg_dof_indices (local_dof_indices);

              cell_data_transfer_buffer.dof_numbers_and_indices.push_back(dealii_cell->get_fe().dofs_per_cell);
              cell_data_transfer_buffer.dof_numbers_and_indices.insert(cell_data_transfer_buffer.dof_numbers_and_indices.end(),
                                                                       local_dof_indices.begin(),
                                                                       local_dof_indices.end());
              return; // we are done
            }

          if (! dealii_cell->has_children())
            return;

          if (! internal::p4est::quadrant_is_ancestor<dim> (p4est_cell, quadrant))
            return;

          typename dealii::internal::p4est::types<dim>::quadrant
          p4est_child[GeometryInfo<dim>::max_children_per_cell];
          internal::p4est::init_quadrant_children<dim>(p4est_cell, p4est_child);

          for (unsigned int c=0; c<GeometryInfo<dim>::max_children_per_cell; ++c)
            get_mg_dofindices_recursively<dim,spacedim> (tria, p4est_child[c],
                                                         dealii_cell->child(c),
                                                         quadrant, cell_data_transfer_buffer);
        }


        template <int dim, int spacedim>
        void
        find_marked_mg_ghost_cells_recursively(const typename parallel::distributed::Triangulation<dim,spacedim> &tria,
                                               const unsigned int tree_index,
                                               const typename DoFHandler<dim,spacedim>::level_cell_iterator &dealii_cell,
                                               const typename dealii::internal::p4est::types<dim>::quadrant &p4est_cell,
                                               std::map<dealii::types::subdomain_id, CellDataTransferBuffer<dim>> &neighbor_cell_list)
        {
          // recurse...
          if (dealii_cell->has_children())
            {
              typename dealii::internal::p4est::types<dim>::quadrant
              p4est_child[GeometryInfo<dim>::max_children_per_cell];
              internal::p4est::init_quadrant_children<dim>(p4est_cell, p4est_child);


              for (unsigned int c=0; c<GeometryInfo<dim>::max_children_per_cell; ++c)
                find_marked_mg_ghost_cells_recursively<dim,spacedim>(tria,
                                                                     tree_index,
                                                                     dealii_cell->child(c),
                                                                     p4est_child[c],
                                                                     neighbor_cell_list);
            }

          if (dealii_cell->user_flag_set() && dealii_cell->level_subdomain_id() != tria.locally_owned_subdomain())
            {
              neighbor_cell_list[dealii_cell->level_subdomain_id()].tree_index.push_back(tree_index);
              neighbor_cell_list[dealii_cell->level_subdomain_id()].quadrants.push_back(p4est_cell);
            }
        }


        template <int dim, int spacedim>
        void
        set_mg_dofindices_recursively (
          const parallel::distributed::Triangulation<dim,spacedim> &tria,
          const typename dealii::internal::p4est::types<dim>::quadrant &p4est_cell,
          const typename DoFHandler<dim,spacedim>::level_cell_iterator &dealii_cell,
          const typename dealii::internal::p4est::types<dim>::quadrant &quadrant,
          dealii::types::global_dof_index *dofs)
        {
          if (internal::p4est::quadrant_is_equal<dim>(p4est_cell, quadrant))
            {
              Assert(dealii_cell->level_subdomain_id()!=dealii::numbers::artificial_subdomain_id, ExcInternalError());

              // update dof indices of cell
              std::vector<dealii::types::global_dof_index>
              dof_indices (dealii_cell->get_fe().dofs_per_cell);
              dealii_cell->get_mg_dof_indices(dof_indices);

              bool complete = true;
              for (unsigned int i=0; i<dof_indices.size(); ++i)
                if (dofs[i] != numbers::invalid_dof_index)
                  {
                    Assert((dof_indices[i] ==
                            (numbers::invalid_dof_index))
                           ||
                           (dof_indices[i]==dofs[i]),
                           ExcInternalError());
                    dof_indices[i]=dofs[i];
                  }
                else
                  complete=false;

              if (!complete)
                const_cast
                <typename DoFHandler<dim,spacedim>::level_cell_iterator &>
                (dealii_cell)->set_user_flag();
              else
                const_cast
                <typename DoFHandler<dim,spacedim>::level_cell_iterator &>
                (dealii_cell)->clear_user_flag();

              const_cast
              <typename DoFHandler<dim,spacedim>::level_cell_iterator &>
              (dealii_cell)->set_mg_dof_indices(dof_indices);
              return;
            }

          if (! dealii_cell->has_children())
            return;

          if (! internal::p4est::quadrant_is_ancestor<dim> (p4est_cell, quadrant))
            return;

          typename dealii::internal::p4est::types<dim>::quadrant
          p4est_child[GeometryInfo<dim>::max_children_per_cell];
          internal::p4est::init_quadrant_children<dim>(p4est_cell, p4est_child);

          for (unsigned int c=0; c<GeometryInfo<dim>::max_children_per_cell; ++c)
            set_mg_dofindices_recursively<dim,spacedim> (tria, p4est_child[c],
                                                         dealii_cell->child(c),
                                                         quadrant, dofs);

        }



        template <int dim, int spacedim>
        void
        communicate_mg_ghost_cells(const typename parallel::distributed::Triangulation<dim,spacedim> &tria,
                                   DoFHandler<dim,spacedim> &dof_handler,
                                   const std::vector<dealii::types::global_dof_index> &coarse_cell_to_p4est_tree_permutation,
                                   const std::vector<dealii::types::global_dof_index> &p4est_tree_to_coarse_cell_permutation)
        {
          // build list of cells to request for each neighbor
          std::set<dealii::types::subdomain_id> level_ghost_owners = tria.level_ghost_owners();
          typedef std::map<dealii::types::subdomain_id, CellDataTransferBuffer<dim>> cellmap_t;
          cellmap_t neighbor_cell_list;
          for (std::set<dealii::types::subdomain_id>::iterator it = level_ghost_owners.begin();
               it != level_ghost_owners.end();
               ++it)
            neighbor_cell_list.insert(std::make_pair(*it, CellDataTransferBuffer<dim>()));

          for (typename DoFHandler<dim,spacedim>::level_cell_iterator
               cell = dof_handler.begin(0);
               cell != dof_handler.end(0);
               ++cell)
            {
              typename dealii::internal::p4est::types<dim>::quadrant p4est_coarse_cell;
              internal::p4est::init_coarse_quadrant<dim>(p4est_coarse_cell);

              find_marked_mg_ghost_cells_recursively<dim,spacedim>
              (tria,
               coarse_cell_to_p4est_tree_permutation[cell->index()],
               cell,
               p4est_coarse_cell,
               neighbor_cell_list);
            }
          Assert(level_ghost_owners.size() == neighbor_cell_list.size(), ExcInternalError());

          //* send our requests:
          std::vector<std::vector<char> > sendbuffers (level_ghost_owners.size());
          std::vector<MPI_Request> requests (level_ghost_owners.size());

          unsigned int idx=0;
          for (typename cellmap_t::iterator it = neighbor_cell_list.begin();
               it!=neighbor_cell_list.end();
               ++it, ++idx)
            {
              // pack all the data into the buffer for this recipient
              // and send it. keep data around till we can make sure
              // that the packet has been received
              sendbuffers[idx] = it->second.pack_data ();
              const int ierr = MPI_Isend(sendbuffers[idx].data(), sendbuffers[idx].size(),
                                         MPI_BYTE, it->first,
                                         1100101, tria.get_communicator(), &requests[idx]);
              AssertThrowMPI(ierr);
            }

          //* receive requests and reply
          std::vector<std::vector<char> > reply_buffers (level_ghost_owners.size());
          std::vector<MPI_Request> reply_requests (level_ghost_owners.size());

          for (unsigned int idx=0; idx<level_ghost_owners.size(); ++idx)
            {
              std::vector<char> receive;
              CellDataTransferBuffer<dim> cell_data_transfer_buffer;

              MPI_Status status;
              int len;
              int ierr = MPI_Probe(MPI_ANY_SOURCE, 1100101, tria.get_communicator(), &status);
              AssertThrowMPI(ierr);
              ierr = MPI_Get_count(&status, MPI_BYTE, &len);
              AssertThrowMPI(ierr);
              receive.resize(len);

              char *ptr = &receive[0];
              ierr = MPI_Recv(ptr, len, MPI_BYTE, status.MPI_SOURCE, status.MPI_TAG,
                              tria.get_communicator(), &status);
              AssertThrowMPI(ierr);

              cell_data_transfer_buffer.unpack_data(receive);

              // store the dof indices for each cell
              for (unsigned int c=0; c<cell_data_transfer_buffer.tree_index.size(); ++c)
                {
                  typename DoFHandler<dim,spacedim>::level_cell_iterator
                  cell (&dof_handler.get_triangulation(),
                        0,
                        p4est_tree_to_coarse_cell_permutation[cell_data_transfer_buffer.tree_index[c]],
                        &dof_handler);

                  typename dealii::internal::p4est::types<dim>::quadrant p4est_coarse_cell;
                  internal::p4est::init_coarse_quadrant<dim>(p4est_coarse_cell);

                  get_mg_dofindices_recursively<dim,spacedim> (tria,
                                                               p4est_coarse_cell,
                                                               cell,
                                                               cell_data_transfer_buffer.quadrants[c],
                                                               cell_data_transfer_buffer);
                }

              // send reply
              reply_buffers[idx] = cell_data_transfer_buffer.pack_data();
              ierr = MPI_Isend(&(reply_buffers[idx])[0], reply_buffers[idx].size(),
                               MPI_BYTE, status.MPI_SOURCE,
                               1100102, tria.get_communicator(), &reply_requests[idx]);
              AssertThrowMPI(ierr);
            }

          //* finally receive the replies
          for (unsigned int idx=0; idx<level_ghost_owners.size(); ++idx)
            {
              std::vector<char> receive;
              CellDataTransferBuffer<dim> cell_data_transfer_buffer;

              MPI_Status status;
              int len;
              int ierr = MPI_Probe(MPI_ANY_SOURCE, 1100102, tria.get_communicator(), &status);
              AssertThrowMPI(ierr);
              ierr = MPI_Get_count(&status, MPI_BYTE, &len);
              AssertThrowMPI(ierr);
              receive.resize(len);

              char *ptr = &receive[0];
              ierr = MPI_Recv(ptr, len, MPI_BYTE, status.MPI_SOURCE, status.MPI_TAG,
                              tria.get_communicator(), &status);
              AssertThrowMPI(ierr);

              cell_data_transfer_buffer.unpack_data(receive);
              if (cell_data_transfer_buffer.tree_index.size()==0)
                continue;

              // set the dof indices for each cell
              dealii::types::global_dof_index *dofs = cell_data_transfer_buffer.dof_numbers_and_indices.data();
              for (unsigned int c=0; c<cell_data_transfer_buffer.tree_index.size(); ++c, dofs+=1+dofs[0])
                {
                  typename DoFHandler<dim,spacedim>::level_cell_iterator
                  cell (&tria,
                        0,
                        p4est_tree_to_coarse_cell_permutation[cell_data_transfer_buffer.tree_index[c]],
                        &dof_handler);

                  typename dealii::internal::p4est::types<dim>::quadrant p4est_coarse_cell;
                  internal::p4est::init_coarse_quadrant<dim>(p4est_coarse_cell);

                  Assert(cell->get_fe().dofs_per_cell==dofs[0], ExcInternalError());

                  set_mg_dofindices_recursively<dim,spacedim> (tria,
                                                               p4est_coarse_cell,
                                                               cell,
                                                               cell_data_transfer_buffer.quadrants[c],
                                                               dofs+1);
                }
            }

          // complete all sends, so that we can safely destroy the
          // buffers.
          if (requests.size() > 0)
            {
              const int ierr = MPI_Waitall(requests.size(), &requests[0], MPI_STATUSES_IGNORE);
              AssertThrowMPI(ierr);
            }
          if (reply_requests.size() > 0)
            {
              const int ierr = MPI_Waitall(reply_requests.size(), &reply_requests[0], MPI_STATUSES_IGNORE);
              AssertThrowMPI(ierr);
            }
        }



        template <int spacedim>
        void
        communicate_mg_ghost_cells(const typename parallel::distributed::Triangulation<1,spacedim> &,
                                   DoFHandler<1,spacedim> &,
                                   const std::vector<dealii::types::global_dof_index> &,
                                   const std::vector<dealii::types::global_dof_index> &)
        {
          Assert (false, ExcNotImplemented());
        }




        template <int dim, int spacedim>
        void
        set_dofindices_recursively (
          const parallel::distributed::Triangulation<dim,spacedim> &tria,
          const typename dealii::internal::p4est::types<dim>::quadrant &p4est_cell,
          const typename DoFHandler<dim,spacedim>::level_cell_iterator &dealii_cell,
          const typename dealii::internal::p4est::types<dim>::quadrant &quadrant,
          dealii::types::global_dof_index *dofs)
        {
          if (internal::p4est::quadrant_is_equal<dim>(p4est_cell, quadrant))
            {
              Assert(!dealii_cell->has_children(), ExcInternalError());
              Assert(dealii_cell->is_ghost(), ExcInternalError());

              // update dof indices of cell
              std::vector<dealii::types::global_dof_index>
              dof_indices (dealii_cell->get_fe().dofs_per_cell);
              dealii_cell->update_cell_dof_indices_cache();
              dealii_cell->get_dof_indices(dof_indices);

              bool complete = true;
              for (unsigned int i=0; i<dof_indices.size(); ++i)
                if (dofs[i] != numbers::invalid_dof_index)
                  {
                    Assert((dof_indices[i] ==
                            (numbers::invalid_dof_index))
                           ||
                           (dof_indices[i]==dofs[i]),
                           ExcInternalError());
                    dof_indices[i]=dofs[i];
                  }
                else
                  complete=false;

              if (!complete)
                const_cast
                <typename DoFHandler<dim,spacedim>::level_cell_iterator &>
                (dealii_cell)->set_user_flag();
              else
                const_cast
                <typename DoFHandler<dim,spacedim>::level_cell_iterator &>
                (dealii_cell)->clear_user_flag();

              const_cast
              <typename DoFHandler<dim,spacedim>::level_cell_iterator &>
              (dealii_cell)->set_dof_indices(dof_indices);

              return;
            }

          if (! dealii_cell->has_children())
            return;

          if (! internal::p4est::quadrant_is_ancestor<dim> (p4est_cell, quadrant))
            return;

          typename dealii::internal::p4est::types<dim>::quadrant
          p4est_child[GeometryInfo<dim>::max_children_per_cell];
          internal::p4est::init_quadrant_children<dim>(p4est_cell, p4est_child);

          for (unsigned int c=0; c<GeometryInfo<dim>::max_children_per_cell; ++c)
            set_dofindices_recursively<dim,spacedim> (tria, p4est_child[c],
                                                      dealii_cell->child(c),
                                                      quadrant, dofs);
        }



        template <int spacedim>
        void
        communicate_dof_indices_on_marked_cells
        (const DoFHandler<1,spacedim> &,
         const std::map<unsigned int, std::set<dealii::types::subdomain_id> > &,
         const std::vector<dealii::types::global_dof_index> &,
         const std::vector<dealii::types::global_dof_index> &)
        {
          Assert (false, ExcNotImplemented());
        }



        template <int dim, int spacedim>
        void
        communicate_dof_indices_on_marked_cells
        (const DoFHandler<dim,spacedim> &dof_handler,
         const std::map<unsigned int, std::set<dealii::types::subdomain_id> > &vertices_with_ghost_neighbors,
         const std::vector<dealii::types::global_dof_index> &coarse_cell_to_p4est_tree_permutation,
         const std::vector<dealii::types::global_dof_index> &p4est_tree_to_coarse_cell_permutation)
        {
#ifndef DEAL_II_WITH_P4EST
          (void)vertices_with_ghost_neighbors;
          Assert (false, ExcNotImplemented());
#else

          const parallel::distributed::Triangulation< dim, spacedim > *tr
            = (dynamic_cast<const parallel::distributed::Triangulation<dim,spacedim>*>
               (&dof_handler.get_triangulation()));
          Assert (tr != nullptr, ExcInternalError());

          // now collect cells and their dof_indices for the
          // interested neighbors
          typedef
          std::map<dealii::types::subdomain_id, CellDataTransferBuffer<dim>>
              cellmap_t;
          cellmap_t needs_to_get_cells;

          for (typename DoFHandler<dim,spacedim>::level_cell_iterator
               cell = dof_handler.begin(0);
               cell != dof_handler.end(0);
               ++cell)
            {
              typename dealii::internal::p4est::types<dim>::quadrant p4est_coarse_cell;
              internal::p4est::init_coarse_quadrant<dim>(p4est_coarse_cell);

              fill_dofindices_recursively<dim,spacedim>
              (*tr,
               coarse_cell_to_p4est_tree_permutation[cell->index()],
               cell,
               p4est_coarse_cell,
               vertices_with_ghost_neighbors,
               needs_to_get_cells);
            }


          // sending
          std::vector<std::vector<char> > sendbuffers (needs_to_get_cells.size());
          std::vector<MPI_Request> requests (needs_to_get_cells.size());

          unsigned int                              idx    = 0;
          std::vector<std::vector<char> >::iterator buffer = sendbuffers.begin();
          for (typename cellmap_t::iterator it=needs_to_get_cells.begin();
               it!=needs_to_get_cells.end();
               ++it, ++buffer, ++idx)
            {
              const unsigned int num_cells = it->second.tree_index.size();
              (void)num_cells;

              Assert(num_cells==it->second.quadrants.size(), ExcInternalError());
              Assert(num_cells>0, ExcInternalError());

              // pack all the data into the buffer for this recipient
              // and send it. keep data around till we can make sure
              // that the packet has been received
              *buffer = it->second.pack_data ();
              const int ierr = MPI_Isend(&(*buffer)[0], buffer->size(),
                                         MPI_BYTE, it->first,
                                         123, tr->get_communicator(), &requests[idx]);
              AssertThrowMPI(ierr);
            }


          // mark all of our own cells that miss some dof_data and collect
          // the neighbors that are going to send stuff to us
          std::set<dealii::types::subdomain_id> senders;
          {
            std::vector<dealii::types::global_dof_index> local_dof_indices;
            typename DoFHandler<dim,spacedim>::active_cell_iterator
            cell, endc = dof_handler.end();

            for (cell = dof_handler.begin_active(); cell != endc; ++cell)
              if (!cell->is_artificial())
                {
                  if (cell->is_ghost())
                    {
                      if (cell->user_flag_set())
                        senders.insert(cell->subdomain_id());
                    }
                  else
                    {
                      local_dof_indices.resize (cell->get_fe().dofs_per_cell);
                      cell->get_dof_indices (local_dof_indices);
                      if (local_dof_indices.end() !=
                          std::find (local_dof_indices.begin(),
                                     local_dof_indices.end(),
                                     numbers::invalid_dof_index))
                        cell->set_user_flag();
                      else
                        cell->clear_user_flag();
                    }
                }
          }


          //* 5. receive ghostcelldata
          std::vector<char> receive;
          for (unsigned int i=0; i<senders.size(); ++i)
            {
              MPI_Status status;
              int len;
              int ierr = MPI_Probe(MPI_ANY_SOURCE, 123, tr->get_communicator(), &status);
              AssertThrowMPI(ierr);
              ierr = MPI_Get_count(&status, MPI_BYTE, &len);
              AssertThrowMPI(ierr);
              receive.resize(len);

              char *ptr = &receive[0];
              ierr = MPI_Recv(ptr, len, MPI_BYTE, status.MPI_SOURCE, status.MPI_TAG,
                              tr->get_communicator(), &status);
              AssertThrowMPI(ierr);

              CellDataTransferBuffer<dim> cell_data_transfer_buffer;
              cell_data_transfer_buffer.unpack_data(receive);
              unsigned int cells = cell_data_transfer_buffer.tree_index.size();
              dealii::types::global_dof_index *dofs = cell_data_transfer_buffer.dof_numbers_and_indices.data();

              // the dofs pointer contains for each cell the number of
              // dofs on that cell (dofs[0]) followed by the dof
              // indices itself.
              for (unsigned int c=0; c<cells; ++c, dofs+=1+dofs[0])
                {
                  typename DoFHandler<dim,spacedim>::level_cell_iterator
                  cell (&dof_handler.get_triangulation(),
                        0,
                        p4est_tree_to_coarse_cell_permutation[cell_data_transfer_buffer.tree_index[c]],
                        &dof_handler);

                  typename dealii::internal::p4est::types<dim>::quadrant p4est_coarse_cell;
                  internal::p4est::init_coarse_quadrant<dim>(p4est_coarse_cell);

                  Assert(cell->get_fe().dofs_per_cell==dofs[0], ExcInternalError());

                  set_dofindices_recursively<dim,spacedim> (*tr,
                                                            p4est_coarse_cell,
                                                            cell,
                                                            cell_data_transfer_buffer.quadrants[c],
                                                            (dofs+1));
                }
            }

          // complete all sends, so that we can safely destroy the
          // buffers.
          if (requests.size() > 0)
            {
              const int ierr = MPI_Waitall(requests.size(), &requests[0], MPI_STATUSES_IGNORE);
              AssertThrowMPI(ierr);
            }


#ifdef DEBUG
          {
            // check all msgs got sent and received
            unsigned int sum_send=0;
            unsigned int sum_recv=0;
            unsigned int sent=needs_to_get_cells.size();
            unsigned int recv=senders.size();

            int ierr = MPI_Allreduce(&sent, &sum_send, 1, MPI_UNSIGNED, MPI_SUM, tr->get_communicator());
            AssertThrowMPI(ierr);
            ierr = MPI_Allreduce(&recv, &sum_recv, 1, MPI_UNSIGNED, MPI_SUM, tr->get_communicator());
            AssertThrowMPI(ierr);
            Assert(sum_send==sum_recv, ExcInternalError());
          }
#endif

          // update dofindices
          {
            typename DoFHandler<dim,spacedim>::active_cell_iterator
            cell, endc = dof_handler.end();

            for (cell = dof_handler.begin_active(); cell != endc; ++cell)
              if (!cell->is_artificial())
                cell->update_cell_dof_indices_cache();
          }

          // have a barrier so that sends between two calls to this
          // function are not mixed up.
          //
          // this is necessary because above we just see if there are
          // messages and then receive them, without discriminating
          // where they come from and whether they were sent in phase
          // 1 or 2. the need for a global communication step like
          // this barrier could be avoided by receiving messages
          // specifically from those processors from which we expect
          // messages, and by using different tags for phase 1 and 2
          const int ierr = MPI_Barrier(tr->get_communicator());
          AssertThrowMPI(ierr);
#endif
        }







      }

#endif // DEAL_II_WITH_P4EST



      template <int dim, int spacedim>
      void
      ParallelDistributed<dim, spacedim>::
      distribute_dofs (DoFHandler<dim,spacedim> &dof_handler,
                       NumberCache &number_cache_current) const
      {
        NumberCache number_cache;

#ifndef DEAL_II_WITH_P4EST
        (void)dof_handler;
        Assert (false, ExcNotImplemented());
#else

        parallel::distributed::Triangulation< dim, spacedim > *tr
          = (dynamic_cast<parallel::distributed::Triangulation<dim,spacedim>*>
             (const_cast<dealii::Triangulation< dim, spacedim >*>
              (&dof_handler.get_triangulation())));
        Assert (tr != nullptr, ExcInternalError());

        const unsigned int
        n_cpus = Utilities::MPI::n_mpi_processes (tr->get_communicator());

        //* 1. distribute on own subdomain
        const dealii::types::global_dof_index n_initial_local_dofs =
          Implementation::distribute_dofs (0, tr->locally_owned_subdomain(),
                                           dof_handler);

        //* 2. iterate over ghostcells and kill dofs that are not
        // owned by us
        std::vector<dealii::types::global_dof_index> renumbering(n_initial_local_dofs);
        for (unsigned int i=0; i<renumbering.size(); ++i)
          renumbering[i] = i;

        {
          std::vector<dealii::types::global_dof_index> local_dof_indices;

          typename DoFHandler<dim,spacedim>::active_cell_iterator
          cell = dof_handler.begin_active(),
          endc = dof_handler.end();

          for (; cell != endc; ++cell)
            if (cell->is_ghost() &&
                (cell->subdomain_id() < tr->locally_owned_subdomain()))
              {
                // we found a neighboring ghost cell whose subdomain
                // is "stronger" than our own subdomain

                // delete all dofs that live there and that we have
                // previously assigned a number to (i.e. the ones on
                // the interface)
                local_dof_indices.resize (cell->get_fe().dofs_per_cell);
                cell->get_dof_indices (local_dof_indices);
                for (unsigned int i=0; i<cell->get_fe().dofs_per_cell; ++i)
                  if (local_dof_indices[i] != numbers::invalid_dof_index)
                    renumbering[local_dof_indices[i]]
                      = numbers::invalid_dof_index;
              }
        }


        // make indices consecutive
        number_cache.n_locally_owned_dofs = 0;
        for (std::vector<dealii::types::global_dof_index>::iterator it=renumbering.begin();
             it!=renumbering.end(); ++it)
          if (*it != numbers::invalid_dof_index)
            *it = number_cache.n_locally_owned_dofs++;

        //* 3. communicate local dofcount and shift ids to make them
        // unique
        number_cache.n_locally_owned_dofs_per_processor.resize(n_cpus);

        const int ierr = MPI_Allgather ( &number_cache.n_locally_owned_dofs,
                                         1, DEAL_II_DOF_INDEX_MPI_TYPE,
                                         &number_cache.n_locally_owned_dofs_per_processor[0],
                                         1, DEAL_II_DOF_INDEX_MPI_TYPE,
                                         tr->get_communicator());
        AssertThrowMPI(ierr);

        const dealii::types::global_dof_index
        shift = std::accumulate (number_cache
                                 .n_locally_owned_dofs_per_processor.begin(),
                                 number_cache
                                 .n_locally_owned_dofs_per_processor.begin()
                                 + tr->locally_owned_subdomain(),
                                 static_cast<dealii::types::global_dof_index>(0));
        for (std::vector<dealii::types::global_dof_index>::iterator it=renumbering.begin();
             it!=renumbering.end(); ++it)
          if (*it != numbers::invalid_dof_index)
            (*it) += shift;

        // now re-enumerate all dofs to this shifted and condensed
        // numbering form.  we renumber some dofs as invalid, so
        // choose the nocheck-version.
        Implementation::renumber_dofs (renumbering, IndexSet(0),
                                       dof_handler, false);

        // now a little bit of housekeeping
        number_cache.n_global_dofs
          = std::accumulate (number_cache
                             .n_locally_owned_dofs_per_processor.begin(),
                             number_cache
                             .n_locally_owned_dofs_per_processor.end(),
                             static_cast<dealii::types::global_dof_index>(0));

        number_cache.locally_owned_dofs = IndexSet(number_cache.n_global_dofs);
        number_cache.locally_owned_dofs
        .add_range(shift,
                   shift+number_cache.n_locally_owned_dofs);
        number_cache.locally_owned_dofs.compress();

        // fill global_dof_indexsets
        number_cache.locally_owned_dofs_per_processor.resize(n_cpus);
        {
          dealii::types::global_dof_index lshift = 0;
          for (unsigned int i=0; i<n_cpus; ++i)
            {
              number_cache.locally_owned_dofs_per_processor[i]
                = IndexSet(number_cache.n_global_dofs);
              number_cache.locally_owned_dofs_per_processor[i]
              .add_range(lshift,
                         lshift +
                         number_cache.n_locally_owned_dofs_per_processor[i]);
              lshift += number_cache.n_locally_owned_dofs_per_processor[i];
            }
        }
        Assert(number_cache.locally_owned_dofs_per_processor
               [tr->locally_owned_subdomain()].n_elements()
               ==
               number_cache.n_locally_owned_dofs,
               ExcInternalError());
        Assert(!number_cache.locally_owned_dofs_per_processor
               [tr->locally_owned_subdomain()].n_elements()
               ||
               number_cache.locally_owned_dofs_per_processor
               [tr->locally_owned_subdomain()].nth_index_in_set(0)
               == shift,
               ExcInternalError());

        //* 4. send dofids of cells that are ghostcells on other
        // machines

        std::vector<bool> user_flags;
        tr->save_user_flags(user_flags);
        tr->clear_user_flags ();

        // mark all own cells for transfer
        for (typename DoFHandler<dim,spacedim>::active_cell_iterator cell = dof_handler.begin_active();
             cell != dof_handler.end(); ++cell)
          if (!cell->is_artificial())
            cell->set_user_flag();

        // add each ghostcell's subdomain to the vertex and keep track
        // of interesting neighbors
        std::map<unsigned int, std::set<dealii::types::subdomain_id> >
        vertices_with_ghost_neighbors;

        tr->fill_vertices_with_ghost_neighbors (vertices_with_ghost_neighbors);


        // Send and receive cells. After this, only the local cells
        // are marked, that received new data. This has to be
        // communicated in a second communication step.
        communicate_dof_indices_on_marked_cells (dof_handler,
                                                 vertices_with_ghost_neighbors,
                                                 tr->coarse_cell_to_p4est_tree_permutation,
                                                 tr->p4est_tree_to_coarse_cell_permutation);

        communicate_dof_indices_on_marked_cells (dof_handler,
                                                 vertices_with_ghost_neighbors,
                                                 tr->coarse_cell_to_p4est_tree_permutation,
                                                 tr->p4est_tree_to_coarse_cell_permutation);

        tr->load_user_flags(user_flags);

#ifdef DEBUG
        // check that we are really done
        {
          std::vector<dealii::types::global_dof_index> local_dof_indices;

          for (typename DoFHandler<dim,spacedim>::active_cell_iterator cell = dof_handler.begin_active();
               cell != dof_handler.end(); ++cell)
            if (!cell->is_artificial())
              {
                local_dof_indices.resize (cell->get_fe().dofs_per_cell);
                cell->get_dof_indices (local_dof_indices);
                if (local_dof_indices.end() !=
                    std::find (local_dof_indices.begin(),
                               local_dof_indices.end(),
                               numbers::invalid_dof_index))
                  {
                    if (cell->is_ghost())
                      {
                        Assert(false, ExcMessage ("Not a ghost cell"));
                      }
                    else
                      {
                        Assert(false, ExcMessage ("Not one of our own cells"));
                      }
                  }
              }
        }
#endif // DEBUG
#endif // DEAL_II_WITH_P4EST

        number_cache_current = number_cache;
      }



      template <int dim, int spacedim>
      void
      ParallelDistributed<dim, spacedim>::
      distribute_mg_dofs (DoFHandler<dim,spacedim> &dof_handler,
                          std::vector<NumberCache> &number_caches) const
      {
#ifndef DEAL_II_WITH_P4EST
        (void)dof_handler;
        (void)number_caches;
        Assert (false, ExcNotImplemented());
#else

        parallel::distributed::Triangulation< dim, spacedim > *tr
          = (dynamic_cast<parallel::distributed::Triangulation<dim,spacedim>*>
             (const_cast<dealii::Triangulation< dim, spacedim >*>
              (&dof_handler.get_triangulation())));
        Assert (tr != nullptr, ExcInternalError());

        AssertThrow(
          (tr->settings & parallel::distributed::Triangulation< dim, spacedim >::construct_multigrid_hierarchy),
          ExcMessage("Multigrid DoFs can only be distributed on a parallel "
                     "Triangulation if the flag construct_multigrid_hierarchy "
                     "is set in the constructor."));


        const unsigned int
        n_cpus = Utilities::MPI::n_mpi_processes (tr->get_communicator());

        // loop over all levels that exist globally (across all
        // processors), even if the current processor does not in fact
        // have any cells on that level or if the local part of the
        // Triangulation has fewer levels. we need to do this because
        // we need to communicate across all processors on all levels
        const unsigned int n_levels = tr->n_global_levels();
        for (unsigned int level = 0; level < n_levels; ++level)
          {
            NumberCache &level_number_cache = number_caches[level];

            //* 1. distribute on own subdomain
            const unsigned int n_initial_local_dofs =
              Implementation::distribute_dofs_on_level(0,
                                                       tr->locally_owned_subdomain(),
                                                       dof_handler,
                                                       level);

            //* 2. iterate over ghostcells and kill dofs that are not
            // owned by us
            std::vector<dealii::types::global_dof_index> renumbering(n_initial_local_dofs);
            for (dealii::types::global_dof_index i=0; i<renumbering.size(); ++i)
              renumbering[i] = i;

            if (level < tr->n_levels())
              {
                std::vector<dealii::types::global_dof_index> local_dof_indices;

                typename DoFHandler<dim,spacedim>::level_cell_iterator
                cell = dof_handler.begin(level),
                endc = dof_handler.end(level);

                for (; cell != endc; ++cell)
                  if (cell->level_subdomain_id()!=numbers::artificial_subdomain_id &&
                      (cell->level_subdomain_id() < tr->locally_owned_subdomain()))
                    {
                      // we found a neighboring ghost cell whose
                      // subdomain is "stronger" than our own
                      // subdomain

                      // delete all dofs that live there and that we
                      // have previously assigned a number to
                      // (i.e. the ones on the interface)
                      local_dof_indices.resize (cell->get_fe().dofs_per_cell);
                      cell->get_mg_dof_indices (local_dof_indices);
                      for (unsigned int i=0; i<cell->get_fe().dofs_per_cell; ++i)
                        if (local_dof_indices[i] != numbers::invalid_dof_index)
                          renumbering[local_dof_indices[i]]
                            = numbers::invalid_dof_index;
                    }
              }


            // make indices consecutive
            level_number_cache.n_locally_owned_dofs = 0;
            for (std::vector<dealii::types::global_dof_index>::iterator it=renumbering.begin();
                 it!=renumbering.end(); ++it)
              if (*it != numbers::invalid_dof_index)
                *it = level_number_cache.n_locally_owned_dofs++;

            //* 3. communicate local dofcount and shift ids to make
            // them unique
            level_number_cache.n_locally_owned_dofs_per_processor.resize(n_cpus);

            int ierr = MPI_Allgather ( &level_number_cache.n_locally_owned_dofs,
                                       1, DEAL_II_DOF_INDEX_MPI_TYPE,
                                       &level_number_cache.n_locally_owned_dofs_per_processor[0],
                                       1, DEAL_II_DOF_INDEX_MPI_TYPE,
                                       tr->get_communicator());
            AssertThrowMPI(ierr);

            const dealii::types::global_dof_index
            shift = std::accumulate (level_number_cache
                                     .n_locally_owned_dofs_per_processor.begin(),
                                     level_number_cache
                                     .n_locally_owned_dofs_per_processor.begin()
                                     + tr->locally_owned_subdomain(),
                                     static_cast<dealii::types::global_dof_index>(0));
            for (std::vector<dealii::types::global_dof_index>::iterator it=renumbering.begin();
                 it!=renumbering.end(); ++it)
              if (*it != numbers::invalid_dof_index)
                (*it) += shift;

            // now re-enumerate all dofs to this shifted and condensed
            // numbering form.  we renumber some dofs as invalid, so
            // choose the nocheck-version of the function
            //
            // of course there is nothing for us to renumber if the
            // level we are currently dealing with doesn't even exist
            // within the current triangulation, so skip renumbering
            // in that case
            if (level < tr->n_levels())
              Implementation::renumber_mg_dofs (renumbering, IndexSet(0),
                                                dof_handler, level,
                                                false);

            // now a little bit of housekeeping
            level_number_cache.n_global_dofs
              = std::accumulate (level_number_cache
                                 .n_locally_owned_dofs_per_processor.begin(),
                                 level_number_cache
                                 .n_locally_owned_dofs_per_processor.end(),
                                 static_cast<dealii::types::global_dof_index>(0));

            level_number_cache.locally_owned_dofs = IndexSet(level_number_cache.n_global_dofs);
            level_number_cache.locally_owned_dofs
            .add_range(shift,
                       shift+level_number_cache.n_locally_owned_dofs);
            level_number_cache.locally_owned_dofs.compress();

            // fill global_dof_indexsets
            level_number_cache.locally_owned_dofs_per_processor.resize(n_cpus);
            {
              dealii::types::global_dof_index lshift = 0;
              for (unsigned int i=0; i<n_cpus; ++i)
                {
                  level_number_cache.locally_owned_dofs_per_processor[i]
                    = IndexSet(level_number_cache.n_global_dofs);
                  level_number_cache.locally_owned_dofs_per_processor[i]
                  .add_range(lshift,
                             lshift +
                             level_number_cache.n_locally_owned_dofs_per_processor[i]);
                  lshift += level_number_cache.n_locally_owned_dofs_per_processor[i];
                }
            }
            Assert(level_number_cache.locally_owned_dofs_per_processor
                   [tr->locally_owned_subdomain()].n_elements()
                   ==
                   level_number_cache.n_locally_owned_dofs,
                   ExcInternalError());
            Assert(!level_number_cache.locally_owned_dofs_per_processor
                   [tr->locally_owned_subdomain()].n_elements()
                   ||
                   level_number_cache.locally_owned_dofs_per_processor
                   [tr->locally_owned_subdomain()].nth_index_in_set(0)
                   == shift,
                   ExcInternalError());

          }


        //* communicate ghost DoFs
        // We mark all ghost cells by setting the user_flag and then request
        // these cells from the corresponding owners. As this information
        // can be incomplete,
        {
          std::vector<bool> user_flags;
          tr->save_user_flags(user_flags);
          tr->clear_user_flags ();

          // mark all ghost cells for transfer
          {
            typename DoFHandler<dim,spacedim>::level_cell_iterator
            cell, endc = dof_handler.end();
            for (cell = dof_handler.begin(); cell != endc; ++cell)
              if (cell->level_subdomain_id() != dealii::numbers::artificial_subdomain_id
                  && !cell->is_locally_owned_on_level())
                cell->set_user_flag();
          }

          // Phase 1. Request all marked cells from corresponding owners. If we
          // managed to get every DoF, remove the user_flag, otherwise we
          // will request them again in the step below.
          communicate_mg_ghost_cells(*tr,
                                     dof_handler,
                                     tr->coarse_cell_to_p4est_tree_permutation,
                                     tr->p4est_tree_to_coarse_cell_permutation);

          // This barrier is crucial so that messages between phases
          // 1&2 don't mix.
          const int ierr = MPI_Barrier(tr->get_communicator());
          AssertThrowMPI(ierr);

          // Phase 2, only request the cells that were not completed
          // in Phase 1.
          communicate_mg_ghost_cells(*tr,
                                     dof_handler,
                                     tr->coarse_cell_to_p4est_tree_permutation,
                                     tr->p4est_tree_to_coarse_cell_permutation);

#ifdef DEBUG
          // make sure we have removed all flags:
          {
            typename DoFHandler<dim,spacedim>::level_cell_iterator
            cell, endc = dof_handler.end();
            for (cell = dof_handler.begin(); cell != endc; ++cell)
              if (cell->level_subdomain_id() != dealii::numbers::artificial_subdomain_id
                  && !cell->is_locally_owned_on_level())
                Assert(cell->user_flag_set()==false, ExcInternalError());
          }
#endif

          tr->load_user_flags(user_flags);
        }




#ifdef DEBUG
        // check that we are really done
        {
          std::vector<dealii::types::global_dof_index> local_dof_indices;
          typename DoFHandler<dim,spacedim>::level_cell_iterator
          cell, endc = dof_handler.end();

          for (cell = dof_handler.begin(); cell != endc; ++cell)
            if (cell->level_subdomain_id() != dealii::numbers::artificial_subdomain_id)
              {
                local_dof_indices.resize (cell->get_fe().dofs_per_cell);
                cell->get_mg_dof_indices (local_dof_indices);
                if (local_dof_indices.end() !=
                    std::find (local_dof_indices.begin(),
                               local_dof_indices.end(),
                               numbers::invalid_dof_index))
                  {
                    Assert(false, ExcMessage ("not all DoFs got distributed!"));
                  }
              }
        }
#endif // DEBUG

#endif // DEAL_II_WITH_P4EST
      }


      template <int dim, int spacedim>
      void
      ParallelDistributed<dim, spacedim>::
      renumber_dofs (const std::vector<dealii::types::global_dof_index> &new_numbers,
                     dealii::DoFHandler<dim,spacedim> &dof_handler,
                     NumberCache &number_cache_current) const
      {
        (void)new_numbers;
        (void)dof_handler;

        Assert (new_numbers.size() == dof_handler.locally_owned_dofs().n_elements(),
                ExcInternalError());

        NumberCache number_cache;

#ifndef DEAL_II_WITH_P4EST
        Assert (false, ExcNotImplemented());
#else


        // calculate new IndexSet. First try to find out if the new indices
        // are contiguous blocks. This avoids inserting each index
        // individually into the IndexSet, which is slow.  If we own no DoFs,
        // we still need to go through this function, but we can skip this
        // calculation.

        number_cache.locally_owned_dofs = IndexSet (dof_handler.n_dofs());
        if (dof_handler.locally_owned_dofs().n_elements()>0)
          {
            std::vector<dealii::types::global_dof_index> new_numbers_sorted (new_numbers);
            std::sort(new_numbers_sorted.begin(), new_numbers_sorted.end());
            std::vector<dealii::types::global_dof_index>::const_iterator it = new_numbers_sorted.begin();
            const unsigned int n_blocks = dof_handler.get_fe().n_blocks();
            std::vector<std::pair<dealii::types::global_dof_index,unsigned int> > block_indices(n_blocks);
            block_indices[0].first = *it++;
            block_indices[0].second = 1;
            unsigned int current_block = 0, n_filled_blocks = 1;
            for ( ; it != new_numbers_sorted.end(); ++it)
              {
                bool done = false;

                // search from the current block onwards whether the next
                // index is shifted by one from the previous one.
                for (unsigned int i=0; i<n_filled_blocks; ++i)
                  if (*it == block_indices[current_block].first
                      +block_indices[current_block].second)
                    {
                      block_indices[current_block].second++;
                      done = true;
                      break;
                    }
                  else
                    {
                      if (current_block == n_filled_blocks-1)
                        current_block = 0;
                      else
                        ++current_block;
                    }

                // could not find any contiguous range: need to add a new
                // block if possible. Abort otherwise, which will add all
                // elements individually to the IndexSet.
                if (done == false)
                  {
                    if (n_filled_blocks < n_blocks)
                      {
                        block_indices[n_filled_blocks].first = *it;
                        block_indices[n_filled_blocks].second = 1;
                        current_block = n_filled_blocks;
                        ++n_filled_blocks;
                      }
                    else
                      break;
                  }
              }

            // check whether all indices could be assigned to blocks. If yes,
            // we can add the block ranges to the IndexSet, otherwise we need
            // to go through the indices once again and add each element
            // individually
            unsigned int sum = 0;
            for (unsigned int i=0; i<n_filled_blocks; ++i)
              sum += block_indices[i].second;
            if (sum == new_numbers.size())
              for (unsigned int i=0; i<n_filled_blocks; ++i)
                number_cache.locally_owned_dofs.add_range (block_indices[i].first,
                                                           block_indices[i].first+
                                                           block_indices[i].second);
            else
              number_cache.locally_owned_dofs.add_indices(new_numbers_sorted.begin(),
                                                          new_numbers_sorted.end());
          }


        number_cache.locally_owned_dofs.compress();
        Assert (number_cache.locally_owned_dofs.n_elements() == new_numbers.size(),
                ExcInternalError());
        // also check with the number of locally owned degrees of freedom that
        // the DoFHandler object still stores
        Assert (number_cache.locally_owned_dofs.n_elements() ==
                dof_handler.n_locally_owned_dofs(),
                ExcInternalError());

        // then also set this number in our own copy
        number_cache.n_locally_owned_dofs = dof_handler.n_locally_owned_dofs();

        // mark not locally active DoFs as invalid
        {
          std::vector<dealii::types::global_dof_index> local_dof_indices;

          typename DoFHandler<dim,spacedim>::active_cell_iterator
          cell = dof_handler.begin_active(),
          endc = dof_handler.end();

          for (; cell != endc; ++cell)
            if (!cell->is_artificial())
              {
                local_dof_indices.resize (cell->get_fe().dofs_per_cell);
                cell->get_dof_indices (local_dof_indices);
                for (unsigned int i=0; i<cell->get_fe().dofs_per_cell; ++i)
                  {
                    if (local_dof_indices[i] == numbers::invalid_dof_index)
                      continue;

                    if (!dof_handler.locally_owned_dofs().is_element(local_dof_indices[i]))
                      {
                        //this DoF is not owned by us, so set it to invalid.
                        local_dof_indices[i]
                          = numbers::invalid_dof_index;
                      }
                  }

                cell->set_dof_indices (local_dof_indices);
              }
        }


        // renumber. Skip when there is nothing to do because we own no DoF.
        if (dof_handler.locally_owned_dofs().n_elements() > 0)
          Implementation::renumber_dofs (new_numbers,
                                         dof_handler.locally_owned_dofs(),
                                         dof_handler,
                                         false);

        // communication
        {
          parallel::distributed::Triangulation< dim, spacedim > *tr
            = (dynamic_cast<parallel::distributed::Triangulation<dim,spacedim>*>
               (const_cast<dealii::Triangulation< dim, spacedim >*>
                (&dof_handler.get_triangulation())));
          Assert (tr != nullptr, ExcInternalError());

          std::vector<bool> user_flags;
          tr->save_user_flags(user_flags);
          tr->clear_user_flags ();

          // mark all own cells for transfer
          typename DoFHandler<dim,spacedim>::active_cell_iterator
          cell, endc = dof_handler.end();
          for (cell = dof_handler.begin_active(); cell != endc; ++cell)
            if (!cell->is_artificial())
              cell->set_user_flag();

          // add each ghostcells' subdomain to the vertex and keep track of
          // interesting neighbors
          std::map<unsigned int, std::set<dealii::types::subdomain_id> >
          vertices_with_ghost_neighbors;

          tr->fill_vertices_with_ghost_neighbors (vertices_with_ghost_neighbors);

          // Send and receive cells. After this, only the local cells are
          // marked, that received new data. This has to be communicated in a
          // second communication step.
          communicate_dof_indices_on_marked_cells (dof_handler,
                                                   vertices_with_ghost_neighbors,
                                                   tr->coarse_cell_to_p4est_tree_permutation,
                                                   tr->p4est_tree_to_coarse_cell_permutation);

          communicate_dof_indices_on_marked_cells (dof_handler,
                                                   vertices_with_ghost_neighbors,
                                                   tr->coarse_cell_to_p4est_tree_permutation,
                                                   tr->p4est_tree_to_coarse_cell_permutation);


          // * Create global_dof_indexsets by transferring our own owned_dofs
          // to every other machine.
          const unsigned int n_cpus = Utilities::MPI::n_mpi_processes (tr->get_communicator());

          // Serialize our IndexSet and determine size.
          std::ostringstream oss;
          number_cache.locally_owned_dofs.block_write(oss);
          std::string oss_str=oss.str();
          std::vector<char> my_data(oss_str.begin(), oss_str.end());
          unsigned int my_size = oss_str.size();

          // determine maximum size of IndexSet
          const unsigned int max_size
            = Utilities::MPI::max (my_size, tr->get_communicator());

          // as we are reading past the end, we need to increase the size of
          // the local buffer. This is filled with zeros.
          my_data.resize(max_size);

          std::vector<char> buffer(max_size*n_cpus);
          const int ierr = MPI_Allgather(&my_data[0], max_size, MPI_BYTE,
                                         &buffer[0], max_size, MPI_BYTE,
                                         tr->get_communicator());
          AssertThrowMPI(ierr);

          number_cache.locally_owned_dofs_per_processor.resize (n_cpus);
          number_cache.n_locally_owned_dofs_per_processor.resize (n_cpus);
          for (unsigned int i=0; i<n_cpus; ++i)
            {
              std::stringstream strstr;
              strstr.write(&buffer[i*max_size], max_size);
              // This does not read the whole buffer, when the size is smaller
              // than max_size. Therefore we need to create a new stringstream
              // in each iteration (resetting would be fine too).
              number_cache.locally_owned_dofs_per_processor[i]
              .block_read(strstr);
              number_cache.n_locally_owned_dofs_per_processor[i]
                = number_cache.locally_owned_dofs_per_processor[i].n_elements();
            }

          number_cache.n_global_dofs
            = std::accumulate (number_cache
                               .n_locally_owned_dofs_per_processor.begin(),
                               number_cache
                               .n_locally_owned_dofs_per_processor.end(),
                               static_cast<dealii::types::global_dof_index>(0));

          tr->load_user_flags(user_flags);
        }
#endif

        number_cache_current = number_cache;
      }
    }
  }
}




/*-------------- Explicit Instantiations -------------------------------*/
#include "dof_handler_policy.inst"


DEAL_II_NAMESPACE_CLOSE<|MERGE_RESOLUTION|>--- conflicted
+++ resolved
@@ -604,13 +604,8 @@
           for (std::vector<types::global_dof_index>::iterator
                i=dof_handler.vertex_dofs.begin();
                i!=dof_handler.vertex_dofs.end(); ++i)
-<<<<<<< HEAD
             if (*i != numbers::invalid_dof_index)
-              *i = (indices.n_elements() == 0)?
-=======
-            if (*i != DoFHandler<2,spacedim>::invalid_dof_index)
               *i = (indices.size() == 0)?
->>>>>>> 8f785f47
                    (new_numbers[*i]) :
                    (new_numbers[indices.index_within_set(*i)]);
             else if (check_validity)
@@ -625,13 +620,8 @@
           for (std::vector<types::global_dof_index>::iterator
                i=dof_handler.faces->lines.dofs.begin();
                i!=dof_handler.faces->lines.dofs.end(); ++i)
-<<<<<<< HEAD
             if (*i != numbers::invalid_dof_index)
-              *i = ((indices.n_elements() == 0) ?
-=======
-            if (*i != DoFHandler<2,spacedim>::invalid_dof_index)
               *i = ((indices.size() == 0) ?
->>>>>>> 8f785f47
                     new_numbers[*i] :
                     new_numbers[indices.index_within_set(*i)]);
 
@@ -640,13 +630,8 @@
               for (std::vector<types::global_dof_index>::iterator
                    i=dof_handler.levels[level]->dof_object.dofs.begin();
                    i!=dof_handler.levels[level]->dof_object.dofs.end(); ++i)
-<<<<<<< HEAD
                 if (*i != numbers::invalid_dof_index)
-                  *i = ((indices.n_elements() == 0) ?
-=======
-                if (*i != DoFHandler<2,spacedim>::invalid_dof_index)
                   *i = ((indices.size() == 0) ?
->>>>>>> 8f785f47
                         new_numbers[*i] :
                         new_numbers[indices.index_within_set(*i)]);
             }
@@ -718,13 +703,8 @@
                           if (check_validity)
                             Assert(idx != numbers::invalid_dof_index, ExcInternalError ());
 
-<<<<<<< HEAD
                           if (idx != numbers::invalid_dof_index)
-                            cell->line(l)->set_mg_dof_index (level, d, ((indices.n_elements() == 0) ?
-=======
-                          if (idx != DoFHandler<1>::invalid_dof_index)
                             cell->line(l)->set_mg_dof_index (level, d, ((indices.size() == 0) ?
->>>>>>> 8f785f47
                                                                         new_numbers[idx] :
                                                                         new_numbers[indices.index_within_set(idx)]));
                         }
@@ -766,13 +746,8 @@
           for (std::vector<types::global_dof_index>::iterator
                i=dof_handler.vertex_dofs.begin();
                i!=dof_handler.vertex_dofs.end(); ++i)
-<<<<<<< HEAD
             if (*i != numbers::invalid_dof_index)
-              *i = ((indices.n_elements() == 0) ?
-=======
-            if (*i != DoFHandler<3,spacedim>::invalid_dof_index)
               *i = ((indices.size() == 0) ?
->>>>>>> 8f785f47
                     new_numbers[*i] :
                     new_numbers[indices.index_within_set(*i)]);
             else if (check_validity)
@@ -787,25 +762,15 @@
           for (std::vector<types::global_dof_index>::iterator
                i=dof_handler.faces->lines.dofs.begin();
                i!=dof_handler.faces->lines.dofs.end(); ++i)
-<<<<<<< HEAD
             if (*i != numbers::invalid_dof_index)
-              *i = ((indices.n_elements() == 0) ?
-=======
-            if (*i != DoFHandler<3,spacedim>::invalid_dof_index)
               *i = ((indices.size() == 0) ?
->>>>>>> 8f785f47
                     new_numbers[*i] :
                     new_numbers[indices.index_within_set(*i)]);
           for (std::vector<types::global_dof_index>::iterator
                i=dof_handler.faces->quads.dofs.begin();
                i!=dof_handler.faces->quads.dofs.end(); ++i)
-<<<<<<< HEAD
             if (*i != numbers::invalid_dof_index)
-              *i = ((indices.n_elements() == 0) ?
-=======
-            if (*i != DoFHandler<3,spacedim>::invalid_dof_index)
               *i = ((indices.size() == 0) ?
->>>>>>> 8f785f47
                     new_numbers[*i] :
                     new_numbers[indices.index_within_set(*i)]);
 
@@ -814,13 +779,8 @@
               for (std::vector<types::global_dof_index>::iterator
                    i=dof_handler.levels[level]->dof_object.dofs.begin();
                    i!=dof_handler.levels[level]->dof_object.dofs.end(); ++i)
-<<<<<<< HEAD
                 if (*i != numbers::invalid_dof_index)
-                  *i = ((indices.n_elements() == 0) ?
-=======
-                if (*i != DoFHandler<3,spacedim>::invalid_dof_index)
                   *i = ((indices.size() == 0) ?
->>>>>>> 8f785f47
                         new_numbers[*i] :
                         new_numbers[indices.index_within_set(*i)]);
             }
@@ -892,13 +852,8 @@
                           if (check_validity)
                             Assert(idx != numbers::invalid_dof_index, ExcInternalError ());
 
-<<<<<<< HEAD
                           if (idx != numbers::invalid_dof_index)
-                            cell->line(l)->set_mg_dof_index (level, d, ((indices.n_elements() == 0) ?
-=======
-                          if (idx != DoFHandler<3>::invalid_dof_index)
                             cell->line(l)->set_mg_dof_index (level, d, ((indices.size() == 0) ?
->>>>>>> 8f785f47
                                                                         new_numbers[idx] :
                                                                         new_numbers[indices.index_within_set(idx)]));
                         }
@@ -923,13 +878,8 @@
                           if (check_validity)
                             Assert(idx != numbers::invalid_dof_index, ExcInternalError ());
 
-<<<<<<< HEAD
                           if (idx != numbers::invalid_dof_index)
-                            cell->quad(l)->set_mg_dof_index (level, d, ((indices.n_elements() == 0) ?
-=======
-                          if (idx != DoFHandler<1>::invalid_dof_index)
                             cell->quad(l)->set_mg_dof_index (level, d, ((indices.size() == 0) ?
->>>>>>> 8f785f47
                                                                         new_numbers[idx] :
                                                                         new_numbers[indices.index_within_set(idx)]));
                         }
